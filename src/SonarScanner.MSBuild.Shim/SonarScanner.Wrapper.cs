--- conflicted
+++ resolved
@@ -117,11 +117,7 @@
             return false;
         }
 
-<<<<<<< HEAD
-        return FindScannerExe(config) is { } exeFileName && ExecuteJavaRunner(config, userCmdLineArguments, exeFileName, fullPropertiesFilePath, new ProcessRunner(runtime.Logger));
-=======
         return FindScannerExe(config) is { } exeFileName && ExecuteJavaRunner(config, userCmdLineArguments, exeFileName, fullPropertiesFilePath, new ProcessRunner(runtime));
->>>>>>> a122a445
     }
 
     private void IgnoreSonarScannerHome()
