﻿/*
 * SonarScanner for .NET
 * Copyright (C) 2016-2025 SonarSource SA
 * mailto: info AT sonarsource DOT com
 *
 * This program is free software; you can redistribute it and/or
 * modify it under the terms of the GNU Lesser General Public
 * License as published by the Free Software Foundation; either
 * version 3 of the License, or (at your option) any later version.
 *
 * This program is distributed in the hope that it will be useful,
 * but WITHOUT ANY WARRANTY; without even the implied warranty of
 * MERCHANTABILITY or FITNESS FOR A PARTICULAR PURPOSE.  See the GNU
 * Lesser General Public License for more details.
 *
 * You should have received a copy of the GNU Lesser General Public License
 * along with this program; if not, write to the Free Software Foundation,
 * Inc., 51 Franklin Street, Fifth Floor, Boston, MA  02110-1301, USA.
 */

<<<<<<< HEAD
using SonarScanner.MSBuild.PreProcessor.EngineResolution;
using SonarScanner.MSBuild.PreProcessor.JreResolution;
=======
using SonarScanner.MSBuild.PreProcessor.Interfaces;
>>>>>>> f9862e2e
using SonarScanner.MSBuild.PreProcessor.Roslyn;
using SonarScanner.MSBuild.PreProcessor.Roslyn.Model;

namespace SonarScanner.MSBuild.PreProcessor;

/// <summary>
/// Factory that creates the various objects required by the pre-processor.
/// </summary>
public interface IPreprocessorObjectFactory
{
    /// <summary>
    /// Creates the component that interacts with the Sonar server.
    /// </summary>
    /// <remarks>It is the responsibility of the caller to dispose of the server, if necessary.</remarks>
    Task<ISonarWebServer> CreateSonarWebServer(ProcessedArgs args, IDownloader webDownloader = null, IDownloader apiDownloader = null);

    /// <summary>
    /// Creates the component to install the MSBuild targets.
    /// </summary>
    ITargetsInstaller CreateTargetInstaller();

    /// <summary>
    /// Creates the component that provisions the Roslyn analyzers.
    /// </summary>
    RoslynAnalyzerProvider CreateRoslynAnalyzerProvider(ISonarWebServer server,
                                                        string localCacheTempPath,
                                                        ILogger logger,
                                                        BuildSettings teamBuildSettings,
                                                        IAnalysisPropertyProvider sonarProperties,
                                                        IEnumerable<SonarRule> rules,
                                                        string language);

    /// <summary>
    /// Creates the component that resolves the JRE path.
    /// </summary>
<<<<<<< HEAD
    IJreResolver CreateJreResolver(ISonarWebServer server, string sonarUserHome);
=======
    IResolver CreateJreResolver(ISonarWebServer server, string sonarUserHome);
>>>>>>> f9862e2e

    /// <summary>
    /// Creates the component that resolves the Scanner Engine path.
    /// </summary>
<<<<<<< HEAD
    IEngineResolver CreateEngineResolver(ISonarWebServer server, string sonarUserHome);
=======
    IResolver CreateEngineResolver(ISonarWebServer server, string sonarUserHome);
>>>>>>> f9862e2e
}<|MERGE_RESOLUTION|>--- conflicted
+++ resolved
@@ -18,12 +18,7 @@
  * Inc., 51 Franklin Street, Fifth Floor, Boston, MA  02110-1301, USA.
  */
 
-<<<<<<< HEAD
-using SonarScanner.MSBuild.PreProcessor.EngineResolution;
-using SonarScanner.MSBuild.PreProcessor.JreResolution;
-=======
 using SonarScanner.MSBuild.PreProcessor.Interfaces;
->>>>>>> f9862e2e
 using SonarScanner.MSBuild.PreProcessor.Roslyn;
 using SonarScanner.MSBuild.PreProcessor.Roslyn.Model;
 
@@ -59,18 +54,10 @@
     /// <summary>
     /// Creates the component that resolves the JRE path.
     /// </summary>
-<<<<<<< HEAD
-    IJreResolver CreateJreResolver(ISonarWebServer server, string sonarUserHome);
-=======
     IResolver CreateJreResolver(ISonarWebServer server, string sonarUserHome);
->>>>>>> f9862e2e
 
     /// <summary>
     /// Creates the component that resolves the Scanner Engine path.
     /// </summary>
-<<<<<<< HEAD
-    IEngineResolver CreateEngineResolver(ISonarWebServer server, string sonarUserHome);
-=======
     IResolver CreateEngineResolver(ISonarWebServer server, string sonarUserHome);
->>>>>>> f9862e2e
 }