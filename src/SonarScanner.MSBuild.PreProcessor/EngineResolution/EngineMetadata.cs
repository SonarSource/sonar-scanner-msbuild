﻿/*
 * SonarScanner for .NET
 * Copyright (C) 2016-2025 SonarSource SA
 * mailto: info AT sonarsource DOT com
 *
 * This program is free software; you can redistribute it and/or
 * modify it under the terms of the GNU Lesser General Public
 * License as published by the Free Software Foundation; either
 * version 3 of the License, or (at your option) any later version.
 *
 * This program is distributed in the hope that it will be useful,
 * but WITHOUT ANY WARRANTY; without even the implied warranty of
 * MERCHANTABILITY or FITNESS FOR A PARTICULAR PURPOSE.  See the GNU
 * Lesser General Public License for more details.
 *
 * You should have received a copy of the GNU Lesser General Public License
 * along with this program; if not, write to the Free Software Foundation,
 * Inc., 51 Franklin Street, Fifth Floor, Boston, MA  02110-1301, USA.
 */

using SonarScanner.MSBuild.PreProcessor.Caching;

namespace SonarScanner.MSBuild.PreProcessor.EngineResolution;

public sealed record EngineMetadata(string Filename, string Sha256, Uri DownloadUrl)
{
<<<<<<< HEAD
    public string Filename { get; }
    public string Sha256 { get; }
    public Uri DownloadUrl { get; } // Optional, only exists for SonarCloud

    public EngineMetadata(string filename, string sha256, Uri downloadUrl)
    {
        Filename = filename;
        Sha256 = sha256;
        DownloadUrl = downloadUrl;
    }

    public FileDescriptor ToDescriptor() =>
        new(Filename, Sha256);
=======
    public string Filename { get; } = Filename;
    public string Sha256 { get; } = Sha256;
    public Uri DownloadUrl { get; } = DownloadUrl; // Optional, only exists for SonarCloud
>>>>>>> 77922ecb
}<|MERGE_RESOLUTION|>--- conflicted
+++ resolved
@@ -24,23 +24,10 @@
 
 public sealed record EngineMetadata(string Filename, string Sha256, Uri DownloadUrl)
 {
-<<<<<<< HEAD
-    public string Filename { get; }
-    public string Sha256 { get; }
-    public Uri DownloadUrl { get; } // Optional, only exists for SonarCloud
-
-    public EngineMetadata(string filename, string sha256, Uri downloadUrl)
-    {
-        Filename = filename;
-        Sha256 = sha256;
-        DownloadUrl = downloadUrl;
-    }
+    public string Filename { get; } = Filename;
+    public string Sha256 { get; } = Sha256;
+    public Uri DownloadUrl { get; } = DownloadUrl; // Optional, only exists for SonarCloud
 
     public FileDescriptor ToDescriptor() =>
         new(Filename, Sha256);
-=======
-    public string Filename { get; } = Filename;
-    public string Sha256 { get; } = Sha256;
-    public Uri DownloadUrl { get; } = DownloadUrl; // Optional, only exists for SonarCloud
->>>>>>> 77922ecb
 }