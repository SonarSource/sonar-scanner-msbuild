--- conflicted
+++ resolved
@@ -44,19 +44,16 @@
 
     public override bool Execute()
     {
-        if (AllTelemetry().Select(static x => new JsonObject { new KeyValuePair<string, JsonNode>(x.Key, JsonValue.Create(x.Value)) }.ToJsonString()).ToList() is { Count: > 0 } allTelemetry)
+        if (AllTelemetry().Select(static x => 
+            $$"""
+            {{{HttpUtility.JavaScriptStringEncode(x.Key, addDoubleQuotes: true)}}:{{HttpUtility.JavaScriptStringEncode(x.Value, addDoubleQuotes: true)}}}
+            """
+        ).ToList() is { Count: > 0 } allTelemetry)
         {
             Action<string, IEnumerable<string>, Encoding> allLinesWriter = CreateNew ? fileWrapper.CreateNewAllLines : fileWrapper.AppendAllLines;
             try
             {
-<<<<<<< HEAD
-                fileWrapper.AppendAllLines(Filename.ItemSpec, allTelemetry.Select(static x =>
-                    $$"""
-                    {{{HttpUtility.JavaScriptStringEncode(x.Key, addDoubleQuotes: true)}}:{{HttpUtility.JavaScriptStringEncode(x.Value, addDoubleQuotes: true)}}}
-                    """), Encoding.UTF8);
-=======
                 allLinesWriter(Filename.ItemSpec, allTelemetry, Encoding.UTF8);
->>>>>>> 9f49ca61
             }
             catch (IOException ex) // For CreateNew, this exception is thrown, when the file already exists, with:
                                    // * ex.HResult == 0x80070050 on Windows. This corresponds to ERROR_FILE_EXISTS (0x50) from WinError.h wrapped in an HResult.
