--- conflicted
+++ resolved
@@ -90,7 +90,9 @@
         }
     }
 
-<<<<<<< HEAD
+    private static IEnumerable<KeyValuePair<string, string>> MessagePair(IAnalysisPropertyProvider source, Property property) =>
+        MessagePair(source, property, property.Value);
+
     public static void AddCIEnvironmentTelemetry(ILogger logger)
     {
         if (CIPlatformDetector.Detect() is var ciPlatform && ciPlatform is not CIPlatform.None)
@@ -98,10 +100,6 @@
             logger.AddTelemetryMessage("dotnetenterprise.s4net.ci_platform", ciPlatform.ToString());
         }
     }
-=======
-    private static IEnumerable<KeyValuePair<string, string>> MessagePair(IAnalysisPropertyProvider source, Property property) =>
-        MessagePair(source, property, property.Value);
->>>>>>> 7e1ead71
 
     private static string ToTelemetryId(string property) =>
         $"dotnetenterprise.s4net.params.{property.ToLower().Replace('.', '_')}";
