--- conflicted
+++ resolved
@@ -178,27 +178,11 @@
         };
         wrapper.Config.SetSettingsFilePath(settingsFilePath);
 
-<<<<<<< HEAD
         var result = wrapper.ExecuteJavaRunnerIgnoringAsserts();
 
         result.VerifyProcessRunOutcome(testDir, true);
 
         result.CheckStandardArgsPassed("c:\\foo.props");
-
-        // Non-sensitive values from the file should not be passed on the command line
-        result.CheckArgDoesNotExist("file.not.sensitive.key");
-        result.CheckArgDoesNotExist(SonarProperties.SonarUserName);
-        result.CheckArgDoesNotExist(SonarProperties.SonarPassword);
-        result.CheckArgDoesNotExist(SonarProperties.ClientCertPassword);
-        result.CheckArgDoesNotExist(SonarProperties.SonarToken);
-
-        var clientCertPwdIndex = result.CheckArgExists("-Dsonar.clientcert.password=client certificate password"); // sensitive value from file
-        var userPwdIndex = result.CheckArgExists("-Dsonar.password=cmdline.password"); // sensitive value from cmd line: overrides file value
-=======
-        var success = ExecuteJavaRunnerIgnoringAsserts(config, userArgs, logger, "c:\\foo.exe", "c:\\foo.props", mockRunner);
-
-        VerifyProcessRunOutcome(mockRunner, logger, testDir, success, true);
-        CheckStandardArgsPassed(mockRunner, "c:\\foo.props");
 
         // Non-sensitive values from the file should not be passed on the command line
         CheckArgDoesNotExist("file.not.sensitive.key", mockRunner);
@@ -213,9 +197,8 @@
             "--debug",
             "-Dsonar.scanAllFiles=true");
 
-        var clientCertPwdIndex = CheckArgExists("-Dsonar.clientcert.password=file.clientCertificatePassword", mockRunner);
-        var userPwdIndex = CheckArgExists("-Dsonar.password=cmdline.password", mockRunner);
->>>>>>> e45ea05b
+        var clientCertPwdIndex = result.CheckArgExists("-Dsonar.clientcert.password=client certificate password"); // sensitive value from file
+        var userPwdIndex = result.CheckArgExists("-Dsonar.password=cmdline.password"); // sensitive value from cmd line: overrides file value
 
         var propertiesFileIndex = result.CheckArgExists(SonarScannerWrapper.ProjectSettingsFileArgName);
 
@@ -684,20 +667,8 @@
 
         public bool Success { get; }
 
-<<<<<<< HEAD
         public TestLogger Logger => testRunner.Logger;
         public ProcessRunnerArguments SuppliedArguments => testRunner.Runner.SuppliedArguments;
-=======
-    private static void CheckArgDoesNotExist(string argToCheck, MockProcessRunner mockRunner)
-    {
-        var allArgs = mockRunner.SuppliedArguments.CmdLineArgs;
-        allArgs.Should().NotContainMatch(
-            $"*{argToCheck}*",
-            "Not expecting to find the argument. Arg: '{0}', all args: '{1}'",
-            argToCheck,
-            allArgs.Aggregate(new StringBuilder(), (sb, x) => sb.AppendFormat("{0} | ", x), x => x.ToString()));
-    }
->>>>>>> e45ea05b
 
         public ExecuteJavaRunnerResult(SonarScannerWrapperTestRunner sonarScannerWrapperTestRunner, bool success)
         {
@@ -737,12 +708,18 @@
             return index;
         }
 
-        public void CheckArgDoesNotExist(string argToCheck)
-        {
-            var allArgs = testRunner.Runner.SuppliedArguments.EscapedArguments;
-            var index = allArgs.IndexOf(argToCheck, StringComparison.Ordinal);
-            index.Should().Be(-1, "Not expecting to find the argument. Arg: '{0}', all args: '{1}'", argToCheck, allArgs);
-        }
+    private static void CheckStandardArgsPassed(MockProcessRunner mockRunner, string expectedPropertiesFilePath) =>
+        CheckArgExists("-Dproject.settings=" + expectedPropertiesFilePath, mockRunner); // should always be passing the properties file
+
+    private static void CheckArgDoesNotExist(string argToCheck, MockProcessRunner mockRunner)
+    {
+        var allArgs = mockRunner.SuppliedArguments.CmdLineArgs;
+        allArgs.Should().NotContainMatch(
+            $"*{argToCheck}*",
+            "Not expecting to find the argument. Arg: '{0}', all args: '{1}'",
+            argToCheck,
+            allArgs.Aggregate(new StringBuilder(), (sb, x) => sb.AppendFormat("{0} | ", x), x => x.ToString()));
+    }
 
         public void CheckEnvVarExists(string varName, string expectedValue) =>
             testRunner.Runner.SuppliedArguments.EnvironmentVariables.Should().ContainKey(varName).WhoseValue.Should().Be(expectedValue);
