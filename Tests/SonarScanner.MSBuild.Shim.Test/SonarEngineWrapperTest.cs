﻿/*
 * SonarScanner for .NET
 * Copyright (C) 2016-2025 SonarSource SA
 * mailto: info AT sonarsource DOT com
 *
 * This program is free software; you can redistribute it and/or
 * modify it under the terms of the GNU Lesser General Public
 * License as published by the Free Software Foundation; either
 * version 3 of the License, or (at your option) any later version.
 *
 * This program is distributed in the hope that it will be useful,
 * but WITHOUT ANY WARRANTY; without even the implied warranty of
 * MERCHANTABILITY or FITNESS FOR A PARTICULAR PURPOSE.  See the GNU
 * Lesser General Public License for more details.
 *
 * You should have received a copy of the GNU Lesser General Public License
 * along with this program; if not, write to the Free Software Foundation,
 * Inc., 51 Franklin Street, Fifth Floor, Boston, MA  02110-1301, USA.
 */

using System.ComponentModel;
using System.Xml.Linq;

namespace SonarScanner.MSBuild.Shim.Test;

[TestClass]
public class SonarEngineWrapperTest
{
    private const string SampleInput = """
        { "scannerProperties":
            [
                {"key": "sonar.scanner.app", "value": "S4NET"}
            ]
        }
        """;

    [TestMethod]
    public void Ctor_Runtime_ThrowsArgumentNullException() =>
        FluentActions.Invoking(() => new SonarEngineWrapper(null, Substitute.For<IProcessRunner>())).Should().Throw<ArgumentNullException>().WithParameterName("runtime");

    [TestMethod]
    public void Ctor_ProcessRunner_ThrowsArgumentNullException() =>
        FluentActions.Invoking(() => new SonarEngineWrapper(new TestRuntime(), null)).Should().Throw<ArgumentNullException>().WithParameterName("processRunner");

    [TestMethod]
    public void Execute_Config_ThrowsArgumentNullException_Config() =>
        new SonarEngineWrapper(new TestRuntime(), Substitute.For<IProcessRunner>()).Invoking(x => x.Execute(null, "{}", null)).Should().Throw<ArgumentNullException>().WithParameterName("config");

    [TestMethod]
    public void Execute_Config_ThrowsArgumentNullException_UserCmdLineArgs() =>
        new SonarEngineWrapper(new TestRuntime(), Substitute.For<IProcessRunner>()).Invoking(x => x.Execute(new AnalysisConfig(), "{}", null)).Should().Throw<ArgumentNullException>().WithParameterName("userCmdLineArguments");

    [TestMethod]
    public void Execute_Failure()
    {
        var context = new Context(processSucceeds: false);

        context.Execute().Should().BeFalse();

        context.Runtime.Logger.Should().HaveErrors("The scanner engine did not complete successfully");
    }

    [TestMethod]
    public void Execute_Success_ConfiguredPathExists()
    {
        var context = new Context();
        context.Execute().Should().BeTrue();

        context.Runner.SuppliedArguments.Should().BeEquivalentTo(new
        {
            ExeName = $"{context.ResolvedJavaExe}#shortened",
            CmdLineArgs = new ProcessRunnerArguments.Argument[] { new("-Djavax.net.ssl.trustStorePassword=\"changeit\"", true), new("-jar"), new("engine.jar") },
            StandardInput = SampleInput,
        });
        context.Runtime.Logger.Should().HaveInfos(
            "The scanner engine has finished successfully",
            $"Using Java found in Analysis Config: {context.ResolvedJavaExe}");
    }

    [TestMethod]
<<<<<<< HEAD
=======
    public void Execute_Success_ConfiguredPathExists_IsShortened()
    {
        var context = new Context();
        context.Runtime.File.ShortName(PlatformOS.Windows, context.ResolvedJavaExe).Returns($"{context.ResolvedJavaExe}_shortened");
        context.Execute().Should().BeTrue();

        context.Runner.SuppliedArguments.Should().BeEquivalentTo(new
        {
            ExeName = $"{context.ResolvedJavaExe}_shortened",
            CmdLineArgs = new ProcessRunnerArguments.Argument[] { new("-Djavax.net.ssl.trustStorePassword=\"changeit\"", true), new("-jar"), new("engine.jar") },
            StandardInput = SampleInput,
        });
        context.Runtime.Logger.Should().HaveInfos(
            "The scanner engine has finished successfully",
            $"Using Java found in Analysis Config: {context.ResolvedJavaExe}");
    }

    [TestMethod]
>>>>>>> a122a445
    [CombinatorialData]
    public void FindJavaExe_ConfiguredPath_DoesNotExist(bool isUnix)
    {
        using var scope = new EnvironmentVariableScope().SetVariable(EnvironmentVariables.JavaHomeVariableName, null);
        var context = new Context(isUnix);
        context.Runtime.File.Exists(context.ResolvedJavaExe).Returns(false);

        context.Execute().Should().BeTrue();

        context.Runner.SuppliedArguments.ExeName.Should().Be($"{context.JavaFileName}#shortened");
        context.Runtime.Logger.Should().HaveInfos(
            $"Could not find Java in Analysis Config: {context.ResolvedJavaExe}",
            "'JAVA_HOME' environment variable not set",
            $"Could not find Java, falling back to using PATH: {context.JavaFileName}");
    }

    [TestMethod]
    [CombinatorialData]
    public void FindJavaExe_JavaHomeSet_Exists(bool isUnix)
    {
        var context = new Context(isUnix);
        using var environmentVariableScope = new EnvironmentVariableScope();
        environmentVariableScope.SetVariable(EnvironmentVariables.JavaHomeVariableName, context.JavaHome);
        context.Runtime.File.Exists(context.ResolvedJavaExe).Returns(false);
        context.Runtime.File.Exists(context.JavaHomeExePath).Returns(true);

        context.Execute().Should().BeTrue();

        context.Runner.SuppliedArguments.ExeName.Should().Be($"{context.JavaHomeExePath}#shortened");
        context.Runtime.Logger.Should().HaveInfos(
            $"Could not find Java in Analysis Config: {context.ResolvedJavaExe}",
            $"Found 'JAVA_HOME': {context.JavaHome}",
            $"Using Java found in JAVA_HOME: {context.JavaHomeExePath}");
    }

    [TestMethod]
    public void FindJavaExe_JavaHomeSet_DoesNotExist()
    {
        var context = new Context();
        using var environmentVariableScope = new EnvironmentVariableScope();
        environmentVariableScope.SetVariable(EnvironmentVariables.JavaHomeVariableName, context.JavaHome);
        context.Runtime.File.Exists(context.ResolvedJavaExe).Returns(false);
        context.Runtime.File.Exists(context.JavaHomeExePath).Returns(false);

        context.Execute().Should().BeTrue();

        context.Runner.SuppliedArguments.ExeName.Should().Be($"{context.JavaFileName}#shortened");
        context.Runtime.Logger.Should().HaveInfos(
            $"Could not find Java in Analysis Config: {context.ResolvedJavaExe}",
            $"Found 'JAVA_HOME': {context.JavaHome}",
            $"Could not find Java in JAVA_HOME: {context.JavaHomeExePath}",
            $"Could not find Java, falling back to using PATH: {context.JavaFileName}");
    }

    [TestMethod]
    public void Execute_ScannerOptsFromEnv_UsedForJavaInvocation()
    {
        using var scope = new EnvironmentVariableScope().SetVariable(EnvironmentVariables.SonarScannerOptsVariableName, "-DJavaParam=Env");
        var context = new Context();

        context.Execute().Should().BeTrue();

        context.Runner.SuppliedArguments.Should().BeEquivalentTo(new
        {
            ExeName = $"{context.ResolvedJavaExe}#shortened",
            CmdLineArgs = new ProcessRunnerArguments.Argument[] { new("-DJavaParam=Env", true), new("-Djavax.net.ssl.trustStorePassword=\"changeit\"", true), new("-jar"), new("engine.jar") },
            StandardInput = SampleInput,
        });
    }

    [TestMethod]
    public void Execute_ScannerOptsFromConfig_UsedForJavaInvocation()
    {
        var context = new Context();
        var config = new AnalysisConfig
        {
            JavaExePath = context.ResolvedJavaExe,
            EngineJarPath = "engine.jar",
        };
        config.ScannerOptsSettings.Add(new Property("JavaParam", "Config"));

        context.Execute(config).Should().BeTrue();

        context.Runner.SuppliedArguments.Should().BeEquivalentTo(new
        {
            ExeName = $"{context.ResolvedJavaExe}#shortened",
            CmdLineArgs = new ProcessRunnerArguments.Argument[] { new("-DJavaParam=Config", true), new("-Djavax.net.ssl.trustStorePassword=\"changeit\"", true), new("-jar"), new("engine.jar") },
            StandardInput = SampleInput,
        });
    }

    [TestMethod]
    public void Execute_WorkingDirectoryIsSonarScannerWorkingDirectory()
    {
        var context = new Context();
        var config = new AnalysisConfig
        {
            JavaExePath = context.ResolvedJavaExe,
            EngineJarPath = "engine.jar",
            SonarScannerWorkingDirectory = @"C:\MyWorkingDir"
        };

        context.Execute(config).Should().BeTrue();

        context.Runner.SuppliedArguments.Should().BeEquivalentTo(new
        {
            ExeName = $"{context.ResolvedJavaExe}#shortened",
            CmdLineArgs = new ProcessRunnerArguments.Argument[] { new("-Djavax.net.ssl.trustStorePassword=\"changeit\"", true), new("-jar"), new("engine.jar") },
            StandardInput = SampleInput,
            WorkingDirectory = @"C:\MyWorkingDir",
        });
    }

    [TestMethod]
    // Java Params that come afterwards overwrite earlier ones
    public void Execute_ScannerOptsFromConfig_ComeAfterScannerOptsFromEnv()
    {
        using var scope = new EnvironmentVariableScope().SetVariable(EnvironmentVariables.SonarScannerOptsVariableName, "-DJavaParam=Env");
        var context = new Context();
        var config = new AnalysisConfig
        {
            JavaExePath = context.ResolvedJavaExe,
            EngineJarPath = "engine.jar",
        };
        config.ScannerOptsSettings.Add(new Property("JavaParam", "Config"));

        context.Execute(config).Should().BeTrue();

        context.Runner.SuppliedArguments.Should().BeEquivalentTo(new
        {
            ExeName = $"{context.ResolvedJavaExe}#shortened",
            CmdLineArgs = new ProcessRunnerArguments.Argument[]
            {
                new("-DJavaParam=Env", true),
                new("-DJavaParam=Config", true),
                new("-Djavax.net.ssl.trustStorePassword=\"changeit\"", true),
                new("-jar"),
                new("engine.jar")
            },
            StandardInput = SampleInput,
        });
    }

    [TestMethod]
    // Java Params that come afterwards overwrite earlier ones
    public void Execute_ScannerOpts_MultipleParameters()
    {
        using var scope = new EnvironmentVariableScope().SetVariable(EnvironmentVariables.SonarScannerOptsVariableName, "-DJavaParam=Env -DJavaOtherParam=Value -DSomeOtherParam=AnotherValue");
        var context = new Context();
        var config = new AnalysisConfig
        {
            JavaExePath = context.ResolvedJavaExe,
            EngineJarPath = "engine.jar",
        };
        config.ScannerOptsSettings.Add(new Property("JavaParam", "Config"));
        config.ScannerOptsSettings.Add(new Property("SomeParam", "SomeValue"));
        config.ScannerOptsSettings.Add(new Property("OtherParam", "OtherValue"));

        context.Execute(config).Should().BeTrue();

        context.Runner.SuppliedArguments.Should().BeEquivalentTo(new
        {
            ExeName = $"{context.ResolvedJavaExe}#shortened",
            CmdLineArgs = new ProcessRunnerArguments.Argument[]
            {
                new("-DJavaParam=Env -DJavaOtherParam=Value -DSomeOtherParam=AnotherValue", true),
                new("-DJavaParam=Config", true),
                new("-DSomeParam=SomeValue", true),
                new("-DOtherParam=OtherValue", true),
                new("-Djavax.net.ssl.trustStorePassword=\"changeit\"", true),
                new("-jar", false),
                new("engine.jar", false)
            },
            StandardInput = SampleInput,
        });
    }

    [TestMethod]
    public void Execute_JavaNotFoundInPath_Win32Exception_Logged()
    {
        var context = new Context(processSucceeds: false, exception: new Win32Exception(2, "The system cannot find the file specified"));
        var config = new AnalysisConfig { JavaExePath = null };
        using var scope = new EnvironmentVariableScope();
        scope.SetVariable("JAVA_HOME", null);
        context.Execute(config).Should().BeFalse();
        context.Runtime.Logger.Should().HaveInfos(
            "Could not find Java in Analysis Config: ",
            "'JAVA_HOME' environment variable not set",
            "Could not find Java, falling back to using PATH: java.exe")
            .And.HaveErrors(
            "The scanner engine execution failed with System.ComponentModel.Win32Exception: Error Code = -2147467259. The system cannot find the file specified.");
    }

    [TestMethod]
    public void Execute_JavaNotFoundInPath_PlatformNotSupportedException_Logged()
    {
        var context = new Context(processSucceeds: false, exception: new PlatformNotSupportedException("Some message"));
        var config = new AnalysisConfig { JavaExePath = null };
        using var scope = new EnvironmentVariableScope();
        scope.SetVariable("JAVA_HOME", null);
        context.Execute(config).Should().BeFalse();
        context.Runtime.Logger.Should().HaveInfos(
            "Could not find Java in Analysis Config: ",
            "'JAVA_HOME' environment variable not set",
            "Could not find Java, falling back to using PATH: java.exe")
            .And.HaveErrors(
            "The scanner engine execution failed with System.PlatformNotSupportedException: Some message.");
    }

    [TestMethod]
    [DataRow(typeof(InvalidOperationException))] // This exception is an indicator of a bug and should not be caught
    [DataRow(typeof(FileNotFoundException))]     // This exception is only documented for other overloads of Process.Start
    [DataRow(typeof(IOException))]
    public void Execute_JavaNotFoundInPath_UnexpectedException_Thrown(Type exceptionType)
    {
        var context = new Context(processSucceeds: false, exception: (Exception)Activator.CreateInstance(exceptionType, "Some message"));
        var config = new AnalysisConfig { JavaExePath = null };
        using var scope = new EnvironmentVariableScope();
        scope.SetVariable("JAVA_HOME", null);
        var thrownException = FluentActions.Invoking(() => context.Execute(config)).Should().Throw<Exception>().Which;
        thrownException.Should().BeOfType(exceptionType);
        thrownException.Message.Should().Be("Some message");
        context.Runtime.Logger.Should().HaveInfos(
            "Could not find Java in Analysis Config: ",
            "'JAVA_HOME' environment variable not set",
            "Could not find Java, falling back to using PATH: java.exe")
            .And.HaveNoErrors();
    }

    [TestMethod]
    public void Execute_TrustStorePasswordUserSuppliedCli_UsedForJavaInvocation()
    {
        var context = new Context();
        var userCmdLineArgs = new ListPropertiesProvider([new(SonarProperties.TruststorePassword, "UserSuppliedPassword")]);

        context.Execute(null, userCmdLineArgs).Should().BeTrue();
        context.Runner.SuppliedArguments.Should().BeEquivalentTo(new
        {
            ExeName = $"{context.ResolvedJavaExe}#shortened",
            CmdLineArgs = new ProcessRunnerArguments.Argument[] { new("-Djavax.net.ssl.trustStorePassword=\"UserSuppliedPassword\"", true), new("-jar"), new("engine.jar") },
            StandardInput = SampleInput,
        });
    }

    [TestMethod]
    public void Execute_TrustStorePassword_UserSuppliedEnv_UsedForJavaInvocation()
    {
        using var scope = new EnvironmentVariableScope();
        scope.SetVariable(EnvironmentVariables.SonarScannerOptsVariableName, "-Djavax.net.ssl.trustStorePassword=\"UserSuppliedPassword\"");
        var context = new Context();

        context.Execute().Should().BeTrue();
        context.Runner.SuppliedArguments.Should().BeEquivalentTo(new
        {
            ExeName = $"{context.ResolvedJavaExe}#shortened",
            CmdLineArgs = new ProcessRunnerArguments.Argument[] { new("-Djavax.net.ssl.trustStorePassword=\"UserSuppliedPassword\"", true), new("-jar"), new("engine.jar") },
            StandardInput = SampleInput,
        });
    }

    [TestMethod]
    // Java Params that come afterwards overwrite earlier ones
    public void Execute_TrustStorePassword_UserSupplied_CliPasswordOverWritesEnvPassword()
    {
        using var scope = new EnvironmentVariableScope();
        scope.SetVariable(EnvironmentVariables.SonarScannerOptsVariableName, "-Djavax.net.ssl.trustStorePassword=\"EnvPassword\"");

        var userCmdLineArgs = new ListPropertiesProvider([new(SonarProperties.TruststorePassword, "CliPassword")]);
        var context = new Context();

        context.Execute(null, userCmdLineArgs).Should().BeTrue();
        context.Runner.SuppliedArguments.Should().BeEquivalentTo(new
        {
            ExeName = $"{context.ResolvedJavaExe}#shortened",
            CmdLineArgs = new ProcessRunnerArguments.Argument[]
            {
                new("-Djavax.net.ssl.trustStorePassword=\"EnvPassword\"", true),
                new("-Djavax.net.ssl.trustStorePassword=\"CliPassword\"", true),
                new("-jar"),
                new("engine.jar")
            },
            StandardInput = SampleInput,
        });
    }

    [TestMethod]
    public void Execute_TrustStorePassword_UnixNotWrappedInQuotes()
    {
        var userCmdLineArgs = new ListPropertiesProvider([new(SonarProperties.TruststorePassword, "Password")]);
        var context = new Context(isUnix: true);

        context.Execute(null, userCmdLineArgs).Should().BeTrue();
        context.Runner.SuppliedArguments.Should().BeEquivalentTo(new
        {
            ExeName = $"{context.ResolvedJavaExe}#shortened",
            CmdLineArgs = new ProcessRunnerArguments.Argument[] { new("-Djavax.net.ssl.trustStorePassword=Password", true), new("-jar"), new("engine.jar") },
            StandardInput = SampleInput,
        });
    }

    private sealed class Context
    {
        public readonly SonarEngineWrapper Engine;
        public readonly MockProcessRunner Runner;
        public readonly TestRuntime Runtime = new();
        public readonly string ResolvedJavaExe = "resolved-java.exe";
        public readonly string JavaHome = Path.Combine("Java", "Home");

        public string JavaFileName => Runtime.OperatingSystem.IsUnix() ? "java" : "java.exe";
        public string JavaHomeExePath => Path.Combine(JavaHome, "bin", JavaFileName);

        public Context(bool isUnix = false, bool processSucceeds = true, Exception exception = null)
        {
            Runner = new MockProcessRunner(processSucceeds) { Exception = exception };
            Runtime.OperatingSystem.OperatingSystem().Returns(isUnix ? PlatformOS.Linux : PlatformOS.Windows);
            Engine = new SonarEngineWrapper(Runtime, Runner);
            Runtime.File.Exists(ResolvedJavaExe).Returns(true);
            Runtime.File.ShortName(Arg.Any<PlatformOS>(), Arg.Any<string>()).Returns(x => $"{x[1]}#shortened");
        }

        public bool Execute(AnalysisConfig analysisConfig = null, IAnalysisPropertyProvider userCmdLineArgs = null) =>
            Engine.Execute(
                analysisConfig ?? new AnalysisConfig { JavaExePath = ResolvedJavaExe, EngineJarPath = "engine.jar" },
                SampleInput,
                userCmdLineArgs ?? new ListPropertiesProvider());
    }
}<|MERGE_RESOLUTION|>--- conflicted
+++ resolved
@@ -78,8 +78,6 @@
     }
 
     [TestMethod]
-<<<<<<< HEAD
-=======
     public void Execute_Success_ConfiguredPathExists_IsShortened()
     {
         var context = new Context();
@@ -98,7 +96,6 @@
     }
 
     [TestMethod]
->>>>>>> a122a445
     [CombinatorialData]
     public void FindJavaExe_ConfiguredPath_DoesNotExist(bool isUnix)
     {
