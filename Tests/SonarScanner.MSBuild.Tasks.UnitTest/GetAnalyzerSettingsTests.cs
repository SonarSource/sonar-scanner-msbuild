--- conflicted
+++ resolved
@@ -363,11 +363,7 @@
     [DataRow(@"solution.folder\originalRuleset.txt", true, DisplayName = "Absolute path")]
     public void MergeRulesets_OriginalRulesetSpecified_RelativePath_SecondGeneratedRulesetUsed(string originalRulesetFilePath, bool absolutePath)
     {
-<<<<<<< HEAD
-        var rootDir = RuntimeInformation.IsOSPlatform(OSPlatform.Windows) ? "c:\\" : "/";
-=======
         var rootDir = DriveRoot();
->>>>>>> 27b3345b
         if (absolutePath)
         {
             originalRulesetFilePath = Path.Combine(rootDir, originalRulesetFilePath);
