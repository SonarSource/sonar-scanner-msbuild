<?xml version="1.0" encoding="utf-8"?>
<Project>
  <Import Project="$(MSBuildThisFileDirectory)\..\Common.targets" />

  <PropertyGroup>
    <GenerateAssemblyInfo>false</GenerateAssemblyInfo>
  </PropertyGroup>

  <ItemGroup Condition="'$(ProjectName)' != 'LogArgs'">
<<<<<<< HEAD
    <Using Include="Combinatorial.MSTest" />
=======
    <PackageReference Include="altcover" Version="9.0.1" />
    <PackageReference Include="FluentAssertions" Version="7.2.0" />
    <PackageReference Include="FluentAssertions.Analyzers" Version="0.34.1">
      <PrivateAssets>all</PrivateAssets>
      <IncludeAssets>runtime; build; native; contentfiles; analyzers; buildtransitive</IncludeAssets>
    </PackageReference>
    <PackageReference Include="Microsoft.NET.Test.Sdk" Version="18.0.0" />
    <PackageReference Include="MSTest.TestAdapter" Version="3.11.0" />
    <PackageReference Include="MSTest.TestFramework" Version="3.11.0" />
    <PackageReference Include="NSubstitute" Version="5.3.0" />
    <PackageReference Include="NSubstitute.Analyzers.CSharp" Version="1.0.17">
      <PrivateAssets>all</PrivateAssets>
      <IncludeAssets>runtime; build; native; contentfiles; analyzers; buildtransitive</IncludeAssets>
    </PackageReference>
    <PackageReference Include="WireMock.Net" Version="1.12.0" />
  </ItemGroup>

  <ItemGroup Condition="'$(ProjectName)' != 'LogArgs'">
>>>>>>> 3f428306
    <Using Include="FluentAssertions" />
    <Using Include="Microsoft.VisualStudio.TestTools.UnitTesting" />
    <Using Include="SonarScanner.MSBuild.Common" />
    <Using Include="SonarScanner.MSBuild.Common.Interfaces"/>
    <Using Include="System.Net" />
    <Using Include="System.Net.Http" />
    <Using Include="System.Threading.Tasks" />
    <Using Include="TestUtilities" />
    <Using Include="TestUtilities.Assertions" />
  </ItemGroup>

  <ItemGroup>
    <Compile Include="$(MSBuildThisFileDirectory)\..\AssemblyInfo.Shared.cs">
      <Link>Properties\AssemblyInfo.Shared.cs</Link>
    </Compile>
  </ItemGroup>

</Project><|MERGE_RESOLUTION|>--- conflicted
+++ resolved
@@ -7,9 +7,7 @@
   </PropertyGroup>
 
   <ItemGroup Condition="'$(ProjectName)' != 'LogArgs'">
-<<<<<<< HEAD
-    <Using Include="Combinatorial.MSTest" />
-=======
+    <PackageReference Include="Combinatorial.MSTest" Version="1.0.0" />
     <PackageReference Include="altcover" Version="9.0.1" />
     <PackageReference Include="FluentAssertions" Version="7.2.0" />
     <PackageReference Include="FluentAssertions.Analyzers" Version="0.34.1">
@@ -28,7 +26,7 @@
   </ItemGroup>
 
   <ItemGroup Condition="'$(ProjectName)' != 'LogArgs'">
->>>>>>> 3f428306
+    <Using Include="Combinatorial.MSTest" />
     <Using Include="FluentAssertions" />
     <Using Include="Microsoft.VisualStudio.TestTools.UnitTesting" />
     <Using Include="SonarScanner.MSBuild.Common" />
