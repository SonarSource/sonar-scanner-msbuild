--- conflicted
+++ resolved
@@ -29,17 +29,13 @@
 {
     private readonly ISonarWebServer server;
     private readonly ILogger logger;
-<<<<<<< HEAD
     private readonly IFileCache fileCache;
     private readonly ProcessedArgs args;
-=======
->>>>>>> 91f26ea5
     private readonly EngineResolver resolver;
 
     public EngineResolverTests()
     {
         server = Substitute.For<ISonarWebServer>();
-<<<<<<< HEAD
         server.SupportsJreProvisioning.Returns(true);
         logger = Substitute.For<ILogger>();
         fileCache = Substitute.For<IFileCache>();
@@ -47,19 +43,11 @@
         args.EngineJarPath.ReturnsNull();
 
         resolver = new EngineResolver(server, fileCache, logger);
-=======
-        logger = Substitute.For<ILogger>();
-        resolver = new EngineResolver(server, logger);
->>>>>>> 91f26ea5
     }
 
     [TestMethod]
     public async Task ResolveEngine_EngineJarPathIsSet_LocalEnginePath()
     {
-<<<<<<< HEAD
-=======
-        var args = Substitute.For<ProcessedArgs>();
->>>>>>> 91f26ea5
         args.EngineJarPath.Returns("local/path/to/engine.jar");
 
         var result = await resolver.ResolveEngine(args, "sonarHome");
@@ -73,25 +61,16 @@
     public async Task ResolveEngine_JreProvisioningNotSupported_LogsAndReturnsNull()
     {
         server.SupportsJreProvisioning.Returns(false);
-<<<<<<< HEAD
-=======
-        var args = Substitute.For<ProcessedArgs>();
         args.EngineJarPath.ReturnsNull();
->>>>>>> 91f26ea5
 
         var result = await resolver.ResolveEngine(args, "sonarHome");
 
         result.Should().BeNull();
-<<<<<<< HEAD
         logger.Received(1).LogDebug("EngineResolver: Skipping Sonar Engine provisioning because this version of SonarQube does not support it.");
-=======
-        logger.Received(1).LogDebug(Resources.MSG_EngineResolver_NotSupportedByServer);
->>>>>>> 91f26ea5
         await server.DidNotReceive().DownloadEngineMetadataAsync();
     }
 
     [TestMethod]
-<<<<<<< HEAD
     public async Task ResolveEngine_DownloadsEngineMetadataNull_LogsMessage()
     {
         server.DownloadEngineMetadataAsync().Returns(Task.FromResult<EngineMetadata>(null));
@@ -106,23 +85,13 @@
     [TestMethod]
     public async Task ResolveEngine_EngineJarPathIsNull_DownloadsEngineMetadata_CacheHit()
     {
-=======
-    public async Task ResolveEngine_EngineJarPathIsNull_DownloadsEngineMetadata()
-    {
-        server.SupportsJreProvisioning.Returns(true);
->>>>>>> 91f26ea5
         server.DownloadEngineMetadataAsync().Returns(Task.FromResult(new EngineMetadata(
             "engine.jar",
             "sha256",
             new Uri("https://scanner.sonarcloud.io/engines/sonarcloud-scanner-engine-11.14.1.763.jar"))));
-<<<<<<< HEAD
         fileCache.IsFileCached("sonarHome", Arg.Is<FileDescriptor>(x =>
             x.Filename == "engine.jar"
             && x.Sha256 == "sha256")).Returns(new CacheHit("sonarHome/.cache/engine.jar"));
-=======
-        var args = Substitute.For<ProcessedArgs>();
-        args.EngineJarPath.ReturnsNull();
->>>>>>> 91f26ea5
 
         var result = await resolver.ResolveEngine(args, "sonarHome");
 
