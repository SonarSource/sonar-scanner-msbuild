--- conflicted
+++ resolved
@@ -659,28 +659,6 @@
         CheckProcessingSucceeds("/k:key").SkipJreProvisioning.Should().BeFalse();
 
     [TestMethod]
-<<<<<<< HEAD
-    [DataRow(@"C:\Work\scanner\scanner-enterprise-10.8.0.100206-all.jar")]
-    [DataRow(@"\scanner-engine.jar")]
-    [DataRow(@"scanner-engine.jar")]
-    public void PreArgProc_EngineJarPath_SetValid(string engineJarPath)
-    {
-        var fileWrapper = Substitute.For<IFileWrapper>();
-        fileWrapper.Exists(engineJarPath).Returns(true);
-        CheckProcessingSucceeds(new TestLogger(), fileWrapper, Substitute.For<IDirectoryWrapper>(), "/k:key", $"/d:sonar.scanner.engineJarPath={engineJarPath}").EngineJarPath.Should().Be(engineJarPath);
-    }
-
-    [TestMethod]
-    [DataRow(@"C:\Work\scanner\scanner-enterprise-10.8.0.100206-all.jar")]
-    [DataRow(@"\scanner-engine.jar")]
-    [DataRow(@"not a path")]
-    [DataRow(@" ")]
-    public void PreArgProc_EngineJarPath_SetInvalid(string engineJarPath)
-    {
-        var fileWrapper = Substitute.For<IFileWrapper>();
-        fileWrapper.Exists(engineJarPath).Returns(false);
-        var logger = CheckProcessingFails(fileWrapper, Substitute.For<IDirectoryWrapper>(), "/k:key", $"/d:sonar.scanner.engineJarPath={engineJarPath}");
-=======
     public void PreArgProc_EngineJarPath_SetValid()
     {
         var fileWrapper = Substitute.For<IFileWrapper>();
@@ -696,7 +674,6 @@
         var fileWrapper = Substitute.For<IFileWrapper>();
         fileWrapper.Exists("scanner-engine.jar").Returns(false);
         var logger = CheckProcessingFails(fileWrapper, Substitute.For<IDirectoryWrapper>(), "/k:key", "/d:sonar.scanner.engineJarPath=scanner-engine.jar");
->>>>>>> 8713b30b
         logger.AssertErrorLogged("The argument 'sonar.scanner.engineJarPath' contains an invalid path. Please make sure the path is correctly pointing to the scanner engine jar.");
     }
 
