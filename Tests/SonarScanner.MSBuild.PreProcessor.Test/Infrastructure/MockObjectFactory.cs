﻿/*
 * SonarScanner for .NET
 * Copyright (C) 2016-2025 SonarSource SA
 * mailto: info AT sonarsource DOT com
 *
 * This program is free software; you can redistribute it and/or
 * modify it under the terms of the GNU Lesser General Public
 * License as published by the Free Software Foundation; either
 * version 3 of the License, or (at your option) any later version.
 *
 * This program is distributed in the hope that it will be useful,
 * but WITHOUT ANY WARRANTY; without even the implied warranty of
 * MERCHANTABILITY or FITNESS FOR A PARTICULAR PURPOSE.  See the GNU
 * Lesser General Public License for more details.
 *
 * You should have received a copy of the GNU Lesser General Public License
 * along with this program; if not, write to the Free Software Foundation,
 * Inc., 51 Franklin Street, Fifth Floor, Boston, MA  02110-1301, USA.
 */

using System.Runtime.CompilerServices;
using SonarScanner.MSBuild.Common.TFS;
<<<<<<< HEAD
using SonarScanner.MSBuild.PreProcessor.EngineResolution;
using SonarScanner.MSBuild.PreProcessor.JreResolution;
=======
using SonarScanner.MSBuild.PreProcessor.Interfaces;
>>>>>>> f9862e2e
using SonarScanner.MSBuild.PreProcessor.Roslyn;
using SonarScanner.MSBuild.PreProcessor.Roslyn.Model;

namespace SonarScanner.MSBuild.PreProcessor.Test;

internal class MockObjectFactory : IPreprocessorObjectFactory
{
    private readonly List<string> calledMethods = new();

    public TestLogger Logger { get; } = new();
    public MockSonarWebServer Server { get; }
    public ITargetsInstaller TargetsInstaller { get; } = Substitute.For<ITargetsInstaller>();
<<<<<<< HEAD
    public IJreResolver JreResolver { get; } = Substitute.For<IJreResolver>();
    public IEngineResolver EngineResolver { get; } = Substitute.For<IEngineResolver>();
=======
    public IResolver JreResolver { get; } = Substitute.For<IResolver>();
    public IResolver EngineResolver { get; } = Substitute.For<IResolver>();
>>>>>>> f9862e2e
    public string PluginCachePath { get; private set; }
    public MockRoslynAnalyzerProvider AnalyzerProvider { get; private set; }

    public MockObjectFactory(TestLogger logger) : this() =>
        Logger = logger;

    public MockObjectFactory(bool withDefaultRules = true, string organization = null, Dictionary<string, string> serverProperties = null)
    {
        Server = new(organization);

        var data = Server.Data;
        data.ServerProperties.Add("server.key", "server value 1");
        if (serverProperties is not null)
        {
            foreach (var pair in serverProperties)
            {
                data.ServerProperties.Add(pair.Key, pair.Value);
            }
        }
        data.Languages.Add("cs");
        data.Languages.Add("vbnet");
        data.Languages.Add("another_plugin");

        if (withDefaultRules)
        {
            data.AddQualityProfile("qp1", "cs", organization).AddProject("key").AddRule(new SonarRule("csharpsquid", "cs.rule.id"));
            data.AddQualityProfile("qp2", "vbnet", organization).AddProject("key").AddRule(new SonarRule("vbnet", "vb.rule.id"));
        }
    }

    public Task<ISonarWebServer> CreateSonarWebServer(ProcessedArgs args, IDownloader downloader = null, IDownloader apiDownloader = null) =>
        Task.FromResult((ISonarWebServer)Server);

    public ITargetsInstaller CreateTargetInstaller() =>
        TargetsInstaller;

    public RoslynAnalyzerProvider CreateRoslynAnalyzerProvider(ISonarWebServer server, string localCacheTempPath, ILogger logger, BuildSettings teamBuildSettings, IAnalysisPropertyProvider sonarProperties, IEnumerable<SonarRule> rules, string language)
    {
        LogMethodCalled();
        PluginCachePath = localCacheTempPath;
        return AnalyzerProvider = new(teamBuildSettings, sonarProperties, rules, language) { SettingsToReturn = new AnalyzerSettings { RulesetPath = "c:\\xxx.ruleset" } };
    }

    public BuildSettings ReadSettings()
    {
        var settings = BuildSettings.GetSettingsFromEnvironment();
        settings.Should().NotBeNull("Test setup error: TFS environment variables have not been set correctly");
        settings.BuildEnvironment.Should().Be(BuildEnvironment.NotTeamBuild, "Test setup error: build environment was not set correctly");
        return settings;
    }

    public IResolver CreateJreResolver(ISonarWebServer server, string sonarUserHome) =>
        JreResolver;

<<<<<<< HEAD
    public IEngineResolver CreateEngineResolver(ISonarWebServer server, string sonarUserHome) =>
=======
    public IResolver CreateEngineResolver(ISonarWebServer server, string sonarUserHome) =>
>>>>>>> f9862e2e
        EngineResolver;

    public void AssertMethodCalled(string methodName, int callCount) =>
        calledMethods.Count(x => x == methodName).Should().Be(callCount, "Method was not called the expected number of times");

    private void LogMethodCalled([CallerMemberName] string methodName = null) =>
        calledMethods.Add(methodName);
}<|MERGE_RESOLUTION|>--- conflicted
+++ resolved
@@ -20,12 +20,7 @@
 
 using System.Runtime.CompilerServices;
 using SonarScanner.MSBuild.Common.TFS;
-<<<<<<< HEAD
-using SonarScanner.MSBuild.PreProcessor.EngineResolution;
-using SonarScanner.MSBuild.PreProcessor.JreResolution;
-=======
 using SonarScanner.MSBuild.PreProcessor.Interfaces;
->>>>>>> f9862e2e
 using SonarScanner.MSBuild.PreProcessor.Roslyn;
 using SonarScanner.MSBuild.PreProcessor.Roslyn.Model;
 
@@ -38,13 +33,8 @@
     public TestLogger Logger { get; } = new();
     public MockSonarWebServer Server { get; }
     public ITargetsInstaller TargetsInstaller { get; } = Substitute.For<ITargetsInstaller>();
-<<<<<<< HEAD
-    public IJreResolver JreResolver { get; } = Substitute.For<IJreResolver>();
-    public IEngineResolver EngineResolver { get; } = Substitute.For<IEngineResolver>();
-=======
     public IResolver JreResolver { get; } = Substitute.For<IResolver>();
     public IResolver EngineResolver { get; } = Substitute.For<IResolver>();
->>>>>>> f9862e2e
     public string PluginCachePath { get; private set; }
     public MockRoslynAnalyzerProvider AnalyzerProvider { get; private set; }
 
@@ -99,11 +89,7 @@
     public IResolver CreateJreResolver(ISonarWebServer server, string sonarUserHome) =>
         JreResolver;
 
-<<<<<<< HEAD
-    public IEngineResolver CreateEngineResolver(ISonarWebServer server, string sonarUserHome) =>
-=======
     public IResolver CreateEngineResolver(ISonarWebServer server, string sonarUserHome) =>
->>>>>>> f9862e2e
         EngineResolver;
 
     public void AssertMethodCalled(string methodName, int callCount) =>
