﻿/*
 * SonarScanner for .NET
 * Copyright (C) 2016-2025 SonarSource SA
 * mailto: info AT sonarsource DOT com
 *
 * This program is free software; you can redistribute it and/or
 * modify it under the terms of the GNU Lesser General Public
 * License as published by the Free Software Foundation; either
 * version 3 of the License, or (at your option) any later version.
 *
 * This program is distributed in the hope that it will be useful,
 * but WITHOUT ANY WARRANTY; without even the implied warranty of
 * MERCHANTABILITY or FITNESS FOR A PARTICULAR PURPOSE.  See the GNU
 * Lesser General Public License for more details.
 *
 * You should have received a copy of the GNU Lesser General Public License
 * along with this program; if not, write to the Free Software Foundation,
 * Inc., 51 Franklin Street, Fifth Floor, Boston, MA  02110-1301, USA.
 */

using SonarScanner.MSBuild.PreProcessor.Roslyn.Model;

namespace SonarScanner.MSBuild.PreProcessor.Test;

[TestClass]
public partial class PreProcessorTests
{
    public TestContext TestContext { get; set; }

    [TestMethod]
    public void Constructor_NullArguments_ThrowsArgumentNullException()
    {
        var logger = Substitute.For<ILogger>();
        var factory = Substitute.For<IPreprocessorObjectFactory>();
        ((Func<PreProcessor>)(() => new PreProcessor(null, logger))).Should().Throw<ArgumentNullException>().And.ParamName.Should().Be("factory");
        ((Func<PreProcessor>)(() => new PreProcessor(factory, null))).Should().Throw<ArgumentNullException>().And.ParamName.Should().Be("logger");
    }

    [TestMethod]
    public void Execute_NullArguments_ThrowsArgumentNullException()
    {
        var factory = new MockObjectFactory();
        var preProcessor = new PreProcessor(factory, factory.Logger);

        preProcessor.Invoking(async x => await x.Execute(null)).Should().ThrowExactlyAsync<ArgumentNullException>();
    }

    [TestMethod]
    public async Task Execute_InvalidArguments_ReturnsFalseAndLogsError()
    {
        var factory = new MockObjectFactory();
        var sut = CreatePreProcessor(factory);

        (await sut.Execute(["invalid args"])).Should().Be(false);
        factory.Logger.AssertErrorLogged("""
        Expecting at least the following command line argument:
        - SonarQube/SonarCloud project key
        The full path to a settings file can also be supplied. If it is not supplied, the exe will attempt to locate a default settings file in the same directory as the SonarQube Scanner for .NET.
        Use '/?' or '/h' to see the help message.
        """);
    }

    // Windows enforces file locks at the OS level.
    // Unix does not enforce file locks at the OS level, so this doesn't work.
    [TestCategory(TestCategories.NoLinux)]
    [TestCategory(TestCategories.NoMacOS)]
    [TestMethod]
    public async Task Execute_CannotCreateDirectories_ReturnsFalseAndLogsError()
    {
        using var scope = new TestScope(TestContext);
        var factory = new MockObjectFactory();
        var preProcessor = CreatePreProcessor(factory);
        var configDirectory = Path.Combine(scope.WorkingDir, "conf");
        Directory.CreateDirectory(configDirectory);
        using var lockedFile = new FileStream(Path.Combine(configDirectory, "LockedFile.txt"), FileMode.CreateNew, FileAccess.ReadWrite, FileShare.None);

        (await preProcessor.Execute(CreateArgs())).Should().BeFalse();
        factory.Logger.Errors.Should().ContainMatch($"Failed to create an empty directory '{configDirectory}'. Please check that there are no open or read-only files in the directory and that you have the necessary read/write permissions.*  Detailed error message: The process cannot access the file 'LockedFile.txt' because it is being used by another process.");
    }

    [TestMethod]
    public async Task Execute_InvalidLicense_ReturnsFalse()
    {
        using var scope = new TestScope(TestContext);
        var factory = new MockObjectFactory();
        var preProcessor = CreatePreProcessor(factory);
        factory.Server.IsServerLicenseValidImplementation = () => Task.FromResult(false);

        var result = await preProcessor.Execute(CreateArgs());

        result.Should().BeFalse();
    }

    [TestMethod]
    public async Task Execute_LicenseCheckThrows_ReturnsFalseAndLogsError()
    {
        using var scope = new TestScope(TestContext);
        var factory = new MockObjectFactory();
        var preProcessor = CreatePreProcessor(factory);
        factory.Server.IsServerLicenseValidImplementation = () => throw new InvalidOperationException("Some error was thrown during license check.");

        (await preProcessor.Execute(CreateArgs())).Should().BeFalse();
        factory.Logger.AssertErrorLogged("Some error was thrown during license check.");
    }

    [TestMethod]
    public async Task Execute_TargetsNotInstalled_ReturnsFalseAndLogsDebugMessage()
    {
        using var scope = new TestScope(TestContext);
        var factory = new MockObjectFactory();
        var preProcessor = CreatePreProcessor(factory);

        (await preProcessor.Execute(CreateArgs().Append("/install:false"))).Should().BeTrue();
        factory.Logger.AssertDebugLogged("Skipping installing the ImportsBefore targets file.");
    }

    [TestMethod]
    public async Task Execute_FetchArgumentsAndRuleSets_ConnectionIssue_ReturnsFalseAndLogsError()
    {
        using var scope = new TestScope(TestContext);
        var factory = new MockObjectFactory();
        var preProcessor = CreatePreProcessor(factory);
        factory.Server.TryDownloadQualityProfilePreprocessing = () => throw new WebException("Could not connect to remote server", WebExceptionStatus.ConnectFailure);

        (await preProcessor.Execute(CreateArgs())).Should().BeFalse();
        factory.Logger.AssertErrorLogged("Could not connect to the SonarQube server. Check that the URL is correct and that the server is available. URL: http://host");
    }

    [TestMethod]
    [DataRow(true)]
    [DataRow(false)]
    public async Task Execute_ExplicitScanAllParameter_ReturnsTrue(bool scanAll)
    {
        using var scope = new TestScope(TestContext);
        var factory = new MockObjectFactory();
        factory.Server.Data.SonarQubeVersion = new Version(9, 10, 1, 2);
        var preProcessor = CreatePreProcessor(factory);
        var args = new List<string>(CreateArgs())
        {
            $"/d:sonar.scanner.scanAll={scanAll}",
        };

        var success = await preProcessor.Execute(args);
        success.Should().BeTrue("Expecting the pre-processing to complete successfully");

        factory.Logger.AssertNoWarningsLogged();
        factory.Logger.AssertNoUIWarningsLogged();
    }

    [TestMethod]
    public async Task Execute_ServerNotAvailable_ReturnsFalse()
    {
        using var scope = new TestScope(TestContext);
        var factory = Substitute.For<IPreprocessorObjectFactory>();
        factory.CreateTargetInstaller().Returns(Substitute.For<ITargetsInstaller>());
        factory.CreateSonarWebServer(Arg.Any<ProcessedArgs>(), null).Returns(Task.FromResult<ISonarWebServer>(null));
        var preProcessor = new PreProcessor(factory, new TestLogger());

        var result = await preProcessor.Execute(CreateArgs());

        result.Should().BeFalse();
    }

    [TestMethod]
    public async Task Execute_FetchArgumentsAndRuleSets_ServerReturnsUnexpectedStatus()
    {
        using var scope = new TestScope(TestContext);
        var factory = new MockObjectFactory();
        var preProcessor = CreatePreProcessor(factory);
        factory.Server.TryDownloadQualityProfilePreprocessing = () => throw new WebException("Something else went wrong");

        await preProcessor.Invoking(async x => await x.Execute(CreateArgs())).Should().ThrowAsync<WebException>().WithMessage("Something else went wrong");
    }

    [TestMethod]
    public async Task Execute_EndToEnd_SuccessCase()
    {
        // Checks end-to-end happy path for the pre-processor i.e.
        // * arguments are parsed
        // * targets are installed
        // * server properties are fetched
        // * rule sets are generated
        // * config file is created
        using var scope = new TestScope(TestContext);
        var factory = new MockObjectFactory();
        factory.Server.Data.SonarQubeVersion = new Version(9, 10, 1, 2);
        var settings = factory.ReadSettings();
        var preProcessor = CreatePreProcessor(factory);

        var success = await preProcessor.Execute(CreateArgs());
        success.Should().BeTrue("Expecting the pre-processing to complete successfully");

        AssertDirectoriesCreated(settings);

        factory.TargetsInstaller.Received(1).InstallLoaderTargets(scope.WorkingDir);
        factory.Server.AssertMethodCalled(nameof(ISonarWebServer.DownloadProperties), 1);
        factory.Server.AssertMethodCalled(nameof(ISonarWebServer.DownloadAllLanguages), 1);
        factory.Server.AssertMethodCalled(nameof(ISonarWebServer.DownloadQualityProfile), 2); // C# and VBNet
        factory.Server.AssertMethodCalled(nameof(ISonarWebServer.DownloadRules), 2); // C# and VBNet

        factory.Logger.AssertInfoLogged("Cache data is empty. A full analysis will be performed.");
        factory.Logger.AssertDebugLogged("Processing analysis cache");

        var config = AssertAnalysisConfig(settings.AnalysisConfigFilePath, 2, factory.Logger);
        config.SonarQubeVersion.Should().Be("9.10.1.2");
        config.GetConfigValue(SonarProperties.PullRequestCacheBasePath, null).Should().Be(Path.GetDirectoryName(scope.WorkingDir));
    }

    [TestMethod]
    public async Task Execute_CreateCustomTempCachePath_SuccessCase()
    {
        // Checks end-to-end happy path for the pre-processor i.e.
        // * arguments are parsed
        // * targets are installed
        // * server properties are fetched
        // * rule sets are generated
        // * config file is created
        using var scope = new TestScope(TestContext);
        var factory = new MockObjectFactory();
        factory.Server.Data.SonarQubeVersion = new Version(9, 10, 1, 2);
        var settings = factory.ReadSettings();
        var preProcessor = CreatePreProcessor(factory);

        var tmpCachePath = Path.Combine(Directory.GetParent(Directory.GetCurrentDirectory()).FullName, ".temp-cache");
        var args = new List<string>(CreateArgs())
        {
            $"/d:sonar.plugin.cache.directory={tmpCachePath}",
        };

        var success = await preProcessor.Execute(args);
        success.Should().BeTrue("Expecting the pre-processing to complete successfully");

        AssertDirectoriesCreated(settings);

        factory.AssertMethodCalled(nameof(MockObjectFactory.CreateRoslynAnalyzerProvider), 2); // C# and VBNet
        factory.PluginCachePath.Should().Be(tmpCachePath);

        factory.TargetsInstaller.Received(1).InstallLoaderTargets(scope.WorkingDir);
        factory.Server.AssertMethodCalled(nameof(ISonarWebServer.DownloadProperties), 1);
        factory.Server.AssertMethodCalled(nameof(ISonarWebServer.DownloadAllLanguages), 1);
        factory.Server.AssertMethodCalled(nameof(ISonarWebServer.DownloadQualityProfile), 2); // C# and VBNet
        factory.Server.AssertMethodCalled(nameof(ISonarWebServer.DownloadRules), 2); // C# and VBNet

        factory.Logger.AssertInfoLogged("Cache data is empty. A full analysis will be performed.");
        factory.Logger.AssertDebugLogged("Processing analysis cache");

        var config = AssertAnalysisConfig(settings.AnalysisConfigFilePath, 2, factory.Logger);
        config.SonarQubeVersion.Should().Be("9.10.1.2");
        config.GetConfigValue(SonarProperties.PullRequestCacheBasePath, null).Should().Be(Path.GetDirectoryName(scope.WorkingDir));
    }

    [TestMethod]
    public async Task Execute_EndToEnd_SuccessCase_NoActiveRule()
    {
        using var scope = new TestScope(TestContext);
        var factory = new MockObjectFactory();
        factory.Server.Data.FindProfile("qp1").Rules.Clear();
        var settings = factory.ReadSettings();
        var preProcessor = CreatePreProcessor(factory);

        var success = await preProcessor.Execute(CreateArgs());
        success.Should().BeTrue("Expecting the pre-processing to complete successfully");

        AssertDirectoriesCreated(settings);

        factory.TargetsInstaller.Received(1).InstallLoaderTargets(scope.WorkingDir);
        factory.Server.AssertMethodCalled(nameof(ISonarWebServer.DownloadProperties), 1);
        factory.Server.AssertMethodCalled(nameof(ISonarWebServer.DownloadAllLanguages), 1);
        factory.Server.AssertMethodCalled(nameof(ISonarWebServer.DownloadQualityProfile), 2); // C# and VBNet
        factory.Server.AssertMethodCalled(nameof(ISonarWebServer.DownloadRules), 2); // C# and VBNet

        AssertAnalysisConfig(settings.AnalysisConfigFilePath, 2, factory.Logger);
    }

    [TestMethod]
    public async Task Execute_EndToEnd_SuccessCase_With_Organization()
    {
        // Checks end-to-end happy path for the pre-processor i.e.
        // * arguments are parsed
        // * targets are installed
        // * server properties are fetched
        // * rule sets are generated
        // * config file is created
        using var scope = new TestScope(TestContext);
        var factory = new MockObjectFactory(organization: "organization");
        var settings = factory.ReadSettings();
        var preProcessor = CreatePreProcessor(factory);

        var success = await preProcessor.Execute(CreateArgs("organization"));
        success.Should().BeTrue("Expecting the pre-processing to complete successfully");

        AssertDirectoriesCreated(settings);

        factory.TargetsInstaller.Received(1).InstallLoaderTargets(scope.WorkingDir);
        factory.Server.AssertMethodCalled(nameof(ISonarWebServer.DownloadProperties), 1);
        factory.Server.AssertMethodCalled(nameof(ISonarWebServer.DownloadAllLanguages), 1);
        factory.Server.AssertMethodCalled(nameof(ISonarWebServer.DownloadQualityProfile), 2); // C# and VBNet
        factory.Server.AssertMethodCalled(nameof(ISonarWebServer.DownloadRules), 2); // C# and VBNet

        AssertAnalysisConfig(settings.AnalysisConfigFilePath, 2, factory.Logger);
    }

    [TestMethod]
    public async Task Execute_NoPlugin_ReturnsFalseAndLogsError()
    {
        using var scope = new TestScope(TestContext);
        var factory = new MockObjectFactory();
        factory.Server.Data.Languages.Clear();
        factory.Server.Data.Languages.Add("invalid_plugin");
        var preProcessor = CreatePreProcessor(factory);

        var success = await preProcessor.Execute(CreateArgs());
        success.Should().BeFalse("Expecting the pre-processing to fail");

        factory.Logger.AssertErrorLogged("Could not find any dotnet analyzer plugin on the server (SonarQube/SonarCloud)!");
    }

    [TestMethod]
    public async Task Execute_NoProject_ReturnsTrue()
    {
        using var scope = new TestScope(TestContext);
        var factory = new MockObjectFactory(false);
        factory.Server.Data
            .AddQualityProfile("qp1", "cs", null)
            .AddProject("invalid")
            .AddRule(new SonarRule("fxcop", "cs.rule1"))
            .AddRule(new SonarRule("fxcop", "cs.rule2"));
        factory.Server.Data
            .AddQualityProfile("qp2", "vbnet", null)
            .AddProject("invalid")
            .AddRule(new SonarRule("fxcop-vbnet", "vb.rule1"))
            .AddRule(new SonarRule("fxcop-vbnet", "vb.rule2"));
        var settings = factory.ReadSettings();
        var preProcessor = CreatePreProcessor(factory);

        var success = await preProcessor.Execute(CreateArgs());
        success.Should().BeTrue("Expecting the pre-processing to complete successfully");

        AssertDirectoriesCreated(settings);

        factory.TargetsInstaller.Received(1).InstallLoaderTargets(scope.WorkingDir);
        factory.Server.AssertMethodCalled(nameof(ISonarWebServer.DownloadProperties), 1);
        factory.Server.AssertMethodCalled(nameof(ISonarWebServer.DownloadAllLanguages), 1);
        factory.Server.AssertMethodCalled(nameof(ISonarWebServer.DownloadQualityProfile), 2); // C# and VBNet
        factory.Server.AssertMethodCalled(nameof(ISonarWebServer.DownloadRules), 0); // no quality profile assigned to project

        AssertAnalysisConfig(settings.AnalysisConfigFilePath, 0, factory.Logger);

        // only contains SonarQubeAnalysisConfig (no rulesets or additional files)
        AssertDirectoryExactlyContains(settings.SonarConfigDirectory, Path.GetFileName(settings.AnalysisConfigFilePath));
    }

    [TestMethod]
    public async Task Execute_HandleAnalysisException_ReturnsFalse()
    {
        // Checks end-to-end behavior when AnalysisException is thrown inside FetchArgumentsAndRulesets
        using var scope = new TestScope(TestContext);
        var factory = new MockObjectFactory();
        var exceptionWasThrown = false;
        factory.Server.TryDownloadQualityProfilePreprocessing = () =>
        {
            exceptionWasThrown = true;
            throw new AnalysisException("This message and stacktrace should not propagate to the users");
        };
        var preProcessor = CreatePreProcessor(factory);
        var success = await preProcessor.Execute(CreateArgs("InvalidOrganization"));    // Should not throw
        success.Should().BeFalse("Expecting the pre-processing to fail");
        exceptionWasThrown.Should().BeTrue();
    }

    [TestMethod]
    // Regression test for https://github.com/SonarSource/sonar-scanner-msbuild/issues/699
    public async Task Execute_EndToEnd_Success_LocalSettingsAreUsedInSonarLintXML()
    {
        // Checks that local settings are used when creating the SonarLint.xml file, overriding
        using var scope = new TestScope(TestContext);
        var factory = new MockObjectFactory();
        factory.JreResolver
            .ResolvePath(Arg.Any<ProcessedArgs>())
            .Returns("some/path/bin/java.exe");
        factory.EngineResolver
<<<<<<< HEAD
            .ResolveEngine(Arg.Any<ProcessedArgs>())
=======
            .ResolvePath(Arg.Any<ProcessedArgs>())
>>>>>>> f9862e2e
            .Returns("some/path/to/engine.jar");

        factory.Server.Data.ServerProperties.Add("shared.key1", "server shared value 1");
        factory.Server.Data.ServerProperties.Add("shared.CASING", "server upper case value");
        // Local settings that should override matching server settings
        var args = new List<string>(CreateArgs())
        {
            "/d:local.key=local value 1",
            "/d:shared.key1=local shared value 1 - should override server value",
            "/d:shared.casing=local lower case value",
            "/d:sonar.userHome=homeSweetHome"
        };
        var settings = factory.ReadSettings();
        var preProcessor = CreatePreProcessor(factory);

        var success = await preProcessor.Execute(args);
        success.Should().BeTrue("Expecting the pre-processing to complete successfully");

        // Check the settings used when creating the SonarLint file - local and server settings should be merged
        factory.AnalyzerProvider.SuppliedSonarProperties.Should().NotBeNull();
        factory.AnalyzerProvider.SuppliedSonarProperties.AssertExpectedPropertyValue("server.key", "server value 1");
        factory.AnalyzerProvider.SuppliedSonarProperties.AssertExpectedPropertyValue("local.key", "local value 1");
        factory.AnalyzerProvider.SuppliedSonarProperties.AssertExpectedPropertyValue("shared.key1", "local shared value 1 - should override server value");
        // Keys are case-sensitive so differently cased values should be preserved
        factory.AnalyzerProvider.SuppliedSonarProperties.AssertExpectedPropertyValue("shared.CASING", "server upper case value");
        factory.AnalyzerProvider.SuppliedSonarProperties.AssertExpectedPropertyValue("shared.casing", "local lower case value");

        // Check the settings used when creating the config file - settings should be separate
        var actualConfig = AssertAnalysisConfig(settings.AnalysisConfigFilePath, 2, factory.Logger);
        actualConfig.JavaExePath.Should().Be("some/path/bin/java.exe");
        actualConfig.EngineJarPath.Should().Be("some/path/to/engine.jar");
        AssertExpectedLocalSetting(actualConfig, "local.key", "local value 1");
        AssertExpectedLocalSetting(actualConfig, "shared.key1", "local shared value 1 - should override server value");
        AssertExpectedLocalSetting(actualConfig, "shared.casing", "local lower case value");

        AssertExpectedServerSetting(actualConfig, "server.key", "server value 1");
        AssertExpectedServerSetting(actualConfig, "shared.key1", "server shared value 1");
        AssertExpectedServerSetting(actualConfig, "shared.CASING", "server upper case value");
    }

    private static IEnumerable<string> CreateArgs(string organization = null, Dictionary<string, string> properties = null)
    {
        yield return "/k:key";
        yield return "/n:name";
        yield return "/v:1.0";
        if (organization is not null)
        {
            yield return $"/o:{organization}";
        }
        yield return "/d:cmd.line1=cmdline.value.1";
        yield return "/d:sonar.host.url=http://host";
        yield return "/d:sonar.log.level=INFO|DEBUG";

        if (properties is not null)
        {
            foreach (var pair in properties)
            {
                yield return $"/d:{pair.Key}={pair.Value}";
            }
        }
    }

    private static void AssertDirectoriesCreated(IBuildSettings settings)
    {
        AssertDirectoryExists(settings.AnalysisBaseDirectory);
        AssertDirectoryExists(settings.SonarConfigDirectory);
        AssertDirectoryExists(settings.SonarOutputDirectory);
        // The bootstrapper is responsible for creating the bin directory
    }

    private AnalysisConfig AssertAnalysisConfig(string filePath, int noAnalyzers, TestLogger logger)
    {
        logger.AssertNoErrorsLogged();
        logger.AssertVerbosity(LoggerVerbosity.Debug);

        AssertConfigFileExists(filePath);
        var actualConfig = AnalysisConfig.Load(filePath);
        actualConfig.SonarProjectKey.Should().Be("key", "Unexpected project key");
        actualConfig.SonarProjectName.Should().Be("name", "Unexpected project name");
        actualConfig.SonarProjectVersion.Should().Be("1.0", "Unexpected project version");
        actualConfig.AnalyzersSettings.Should().NotBeNull("Analyzer settings should not be null");
        actualConfig.AnalyzersSettings.Should().HaveCount(noAnalyzers);

        AssertExpectedLocalSetting(actualConfig, SonarProperties.HostUrl, "http://host");
        AssertExpectedLocalSetting(actualConfig, "cmd.line1", "cmdline.value.1");
        AssertExpectedServerSetting(actualConfig, "server.key", "server value 1");

        return actualConfig;
    }

    private void AssertConfigFileExists(string filePath)
    {
        File.Exists(filePath).Should().BeTrue("Expecting the analysis config file to exist. Path: {0}", filePath);
        TestContext.AddResultFile(filePath);
    }

    private static void AssertDirectoryExactlyContains(string dirPath, params string[] fileNames)
    {
        Directory.Exists(dirPath);
        var actualFileNames = Directory.GetFiles(dirPath).Select(Path.GetFileName);
        actualFileNames.Should().BeEquivalentTo(fileNames);
    }

    private static void AssertExpectedLocalSetting(AnalysisConfig actualConfig, string key, string expectedValue)
    {
        var found = Property.TryGetProperty(key, actualConfig.LocalSettings, out var actualProperty);

        found.Should().BeTrue("Failed to find the expected local setting: {0}", key);
        actualProperty.Value.Should().Be(expectedValue, "Unexpected property value. Key: {0}", key);
    }

    private static void AssertExpectedServerSetting(AnalysisConfig actualConfig, string key, string expectedValue)
    {
        var found = Property.TryGetProperty(key, actualConfig.ServerSettings, out var actualProperty);

        found.Should().BeTrue("Failed to find the expected server setting: {0}", key);
        actualProperty.Value.Should().Be(expectedValue, "Unexpected property value. Key: {0}", key);
    }

    private static void AssertDirectoryExists(string path) =>
        Directory.Exists(path).Should().BeTrue("Expected directory does not exist: {0}", path);

    private static PreProcessor CreatePreProcessor(MockObjectFactory factory) =>
        new(factory, factory.Logger);

    private sealed class TestScope : IDisposable
    {
        public readonly string WorkingDir;

        private readonly WorkingDirectoryScope workingDirectory;

        public TestScope(TestContext context)
        {
            WorkingDir = TestUtils.CreateTestSpecificFolderWithSubPaths(context);
            workingDirectory = new WorkingDirectoryScope(WorkingDir);
        }

        public void Dispose() =>
            workingDirectory.Dispose();
    }
}<|MERGE_RESOLUTION|>--- conflicted
+++ resolved
@@ -379,11 +379,7 @@
             .ResolvePath(Arg.Any<ProcessedArgs>())
             .Returns("some/path/bin/java.exe");
         factory.EngineResolver
-<<<<<<< HEAD
-            .ResolveEngine(Arg.Any<ProcessedArgs>())
-=======
             .ResolvePath(Arg.Any<ProcessedArgs>())
->>>>>>> f9862e2e
             .Returns("some/path/to/engine.jar");
 
         factory.Server.Data.ServerProperties.Add("shared.key1", "server shared value 1");
