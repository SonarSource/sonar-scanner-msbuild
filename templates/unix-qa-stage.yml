parameters:
  - name: vmImage
    type: string
  - name: name
    type: string

stages:
  - stage: qa_${{ lower(parameters.name) }}
    displayName: "QA - ${{ parameters.name }}:"
    dependsOn: build
    pool:
      vmImage: ${{ parameters.vmImage }}
    jobs:
      - job: uts
        workspace:
          clean: all
        displayName: "Run UTs"
        steps:
          - task: DotNetCoreCLI@2
            displayName: 'Run dotnet test'
            inputs:
              command: 'test'
              arguments: '--framework net9.0 --filter "TestCategory!=NoUnixNeedsReview&TestCategory!=No${{ parameters.name }}"'
              testRunTitle: UTs ${{ parameters.name }}
            env:
              ARTIFACTORY_USER: $(ARTIFACTORY_PRIVATE_READER_USERNAME)
              ARTIFACTORY_PASSWORD: $(ARTIFACTORY_PRIVATE_READER_ACCESS_TOKEN)

      - template: ./its-jobs.yml
        parameters:
          initSteps:
            - powershell: $(Build.SourcesDirectory)/scripts/ci-self-signed-certificate.ps1
              displayName: "Create self-signed certificate"
            # On Linux/MacOS we need to update the execution permissions for the ScannerCLI
            - script: chmod -R +x $(Build.SourcesDirectory)/build/sonarscanner-net/sonar-scanner-*/bin
              name: scannerPermissions
              displayName: "Update Scanner permissions"
          matrix:
            LATEST_RELEASE:
              PRODUCT: "SonarQube"
              SQ_VERSION: "LATEST_RELEASE"
<<<<<<< HEAD
              TEST_INCLUDE: "**/sonarqube/ScannerTest*,**/sonarqube/SslTest*,**/sonarqube/JreProvisioningTest*,**/sonarqube/ParameterTest*"
=======
              TEST_INCLUDE: "**/sonarqube/ScannerTest*,**/sonarqube/SslTest*,**/sonarqube/JreProvisioningTest*"
            Cloud:
              PRODUCT: "SonarCloud"
              SQ_VERSION: ""
              TEST_INCLUDE: "**/sonarcloud/JreProvisioningTest*"
>>>>>>> 2a1c8427
            Others:
              PRODUCT: "others"
              SQ_VERSION: ""
              TEST_INCLUDE: "**/others/*"<|MERGE_RESOLUTION|>--- conflicted
+++ resolved
@@ -39,15 +39,13 @@
             LATEST_RELEASE:
               PRODUCT: "SonarQube"
               SQ_VERSION: "LATEST_RELEASE"
-<<<<<<< HEAD
               TEST_INCLUDE: "**/sonarqube/ScannerTest*,**/sonarqube/SslTest*,**/sonarqube/JreProvisioningTest*,**/sonarqube/ParameterTest*"
-=======
-              TEST_INCLUDE: "**/sonarqube/ScannerTest*,**/sonarqube/SslTest*,**/sonarqube/JreProvisioningTest*"
+
             Cloud:
               PRODUCT: "SonarCloud"
               SQ_VERSION: ""
               TEST_INCLUDE: "**/sonarcloud/JreProvisioningTest*"
->>>>>>> 2a1c8427
+
             Others:
               PRODUCT: "others"
               SQ_VERSION: ""
