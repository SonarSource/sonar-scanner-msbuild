--- conflicted
+++ resolved
@@ -39,21 +39,12 @@
             LATEST_RELEASE:
               PRODUCT: "SonarQube"
               SQ_VERSION: "LATEST_RELEASE"
-<<<<<<< HEAD
-              TEST_INCLUDE: "**/sonarqube/ScannerTest*,**/sonarqube/SslTest*,**/sonarqube/JreProvisioningTest*,**/sonarqube/IncrementalPRAnalysisTest*"
-
-            Cloud:
-              PRODUCT: "SonarCloud"
-              SQ_VERSION: ""
-              TEST_INCLUDE: "**/sonarcloud/JreProvisioningTest*"
-
-=======
-              TEST_INCLUDE: "**/sonarqube/ScannerTest*,**/sonarqube/SslTest*,**/sonarqube/JreProvisioningTest*,**/sonarqube/ParameterTest*"
+              TEST_INCLUDE: "**/sonarqube/ScannerTest*,**/sonarqube/SslTest*,**/sonarqube/JreProvisioningTest*,**/sonarqube/ParameterTest*,**/sonarqube/IncrementalPRAnalysisTest*"
             Cloud:
               PRODUCT: "SonarCloud"
               SQ_VERSION: ""
               TEST_INCLUDE: "**/sonarcloud/JreProvisioningTest*,**/sonarcloud/RegionTest*"
->>>>>>> 2fc2616a
+
             Others:
               PRODUCT: "others"
               SQ_VERSION: ""
