--- conflicted
+++ resolved
@@ -44,11 +44,7 @@
 class MultiLanguageTest {
 
   @Test
-<<<<<<< HEAD
-  void bothRoslynLanguages() throws Exception {
-=======
-  void testMultiLanguage() {
->>>>>>> 1319eef6
+  void bothRoslynLanguages() {
     // SonarQube 10.8 changed the way the numbers are reported. To keep the test simple we only run the test on the latest versions.
     assumeTrue(ORCHESTRATOR.getServer().version().isGreaterThanOrEquals(10, 8));
     var context = AnalysisContext.forServer("ConsoleMultiLanguage")
@@ -113,11 +109,7 @@
   }
 
   @Test
-<<<<<<< HEAD
-  void sdkFormat() throws Exception {
-=======
-  void checkMultiLanguageSupportWithSdkFormat() {
->>>>>>> 1319eef6
+  void sdkFormat() {
     // new SDK-style format was introduced with .NET Core, we can't run .NET Core SDK under VS 2017 CI context
     assumeFalse(BuildCommand.msBuildPath().contains("2017"));
     var context = AnalysisContext.forServer("MultiLanguageSupport");
@@ -210,13 +202,8 @@
   }
 
   @Test
-<<<<<<< HEAD
   void react() {
-    assumeTrue(TestUtils.getMsBuildPath(ORCHESTRATOR).toString().contains("2022")); // .Net 7 is supported by VS 2022 and above
-=======
-  void checkMultiLanguageSupportReact() {
     assumeTrue(BuildCommand.msBuildPath().contains("2022")); // .Net 7 is supported by VS 2022 and above
->>>>>>> 1319eef6
     var context = AnalysisContext.forServer("MultiLanguageSupportReact");
     context.build.setTimeout(Timeout.FIVE_MINUTES);  // Longer timeout because of npm install
     context.end.setTimeout(Timeout.FIVE_MINUTES);    // End step was timing out, JS is slow
@@ -242,13 +229,8 @@
   }
 
   @Test
-<<<<<<< HEAD
   void angular() {
-    assumeTrue(TestUtils.getMsBuildPath(ORCHESTRATOR).toString().contains("2022")); // .Net 7 is supported by VS 2022 and above
-=======
-  void checkMultiLanguageSupportAngular() {
     assumeTrue(BuildCommand.msBuildPath().contains("2022")); // .Net 7 is supported by VS 2022 and above
->>>>>>> 1319eef6
     var context = AnalysisContext.forServer("MultiLanguageSupportAngular");
     context.build.setTimeout(Timeout.FIVE_MINUTES);  // Longer timeout because of npm install
     context.end.setTimeout(Timeout.FIVE_MINUTES);    // End step was timing out, JS is slow
