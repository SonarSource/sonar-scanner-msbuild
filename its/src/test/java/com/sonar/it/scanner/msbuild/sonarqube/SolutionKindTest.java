/*
 * SonarScanner for .NET
 * Copyright (C) 2016-2025 SonarSource SA
 * mailto:info AT sonarsource DOT com
 *
 * This program is free software; you can redistribute it and/or
 * modify it under the terms of the GNU Lesser General Public
 * License as published by the Free Software Foundation; either
 * version 3 of the License, or (at your option) any later version.
 *
 * This program is distributed in the hope that it will be useful,
 * but WITHOUT ANY WARRANTY; without even the implied warranty of
 * MERCHANTABILITY or FITNESS FOR A PARTICULAR PURPOSE.  See the GNU
 * Lesser General Public License for more details.
 *
 * You should have received a copy of the GNU Lesser General Public License
 * along with this program; if not, write to the Free Software Foundation,
 * Inc., 51 Franklin Street, Fifth Floor, Boston, MA  02110-1301, USA.
 */
package com.sonar.it.scanner.msbuild.sonarqube;

import com.sonar.it.scanner.msbuild.utils.AnalysisContext;
import com.sonar.it.scanner.msbuild.utils.AnalysisResult;
import com.sonar.it.scanner.msbuild.utils.ContextExtension;
import com.sonar.it.scanner.msbuild.utils.ScannerClassifier;
import com.sonar.it.scanner.msbuild.utils.TestUtils;
import com.sonar.orchestrator.build.BuildResult;
import java.io.IOException;
import java.nio.file.Path;
import java.util.Arrays;
import java.util.List;
import java.util.stream.Collectors;
import org.apache.commons.io.FileUtils;
import org.junit.jupiter.api.Test;
import org.junit.jupiter.api.extension.ExtendWith;
import org.junit.jupiter.api.io.TempDir;
import org.sonarqube.ws.Ce;
import org.sonarqube.ws.Components;
import org.sonarqube.ws.Issues.Issue;
import org.sonarqube.ws.client.WsClient;
import org.sonarqube.ws.client.components.ShowRequest;

import static com.sonar.it.scanner.msbuild.sonarqube.ServerTests.ORCHESTRATOR;
import static org.assertj.core.api.Assertions.assertThat;
import static org.assertj.core.api.Assertions.tuple;
import static org.junit.jupiter.api.Assertions.assertTrue;
import static org.junit.jupiter.api.Assumptions.assumeFalse;
import static org.junit.jupiter.api.Assumptions.assumeTrue;

@ExtendWith({ServerTests.class, ContextExtension.class})
class SolutionKindTest {
  private static final String SONAR_RULES_PREFIX = "csharpsquid:";

  @Test
  void testXamlCompilation() throws IOException {
    // We can't build with MSBuild 15
    // error MSB4018: System.InvalidOperationException: This implementation is not part of the Windows Platform FIPS validated cryptographic algorithms.
    // at System.Security.Cryptography.MD5CryptoServiceProvider..ctor()
    assumeFalse(TestUtils.getMsBuildPath(ORCHESTRATOR).toString().contains("2017"));

    var context = AnalysisContext.forServer("XamarinApplication");
    context.runAnalysis();

    List<Issue> issues = TestUtils.projectIssues(context.orchestrator, context.projectKey);
    assertThat(issues)
      .extracting(Issue::getRule, Issue::getComponent)
      .containsExactlyInAnyOrder(
        tuple(SONAR_RULES_PREFIX + "S927", context.projectKey + ":XamarinApplication.iOS/AppDelegate.cs"),
        tuple(SONAR_RULES_PREFIX + "S927", context.projectKey + ":XamarinApplication.iOS/AppDelegate.cs"),
        tuple(SONAR_RULES_PREFIX + "S1118", context.projectKey + ":XamarinApplication.iOS/Main.cs"),
        tuple(SONAR_RULES_PREFIX + "S1186", context.projectKey + ":XamarinApplication.iOS/Main.cs"),
        tuple(SONAR_RULES_PREFIX + "S1186", context.projectKey + ":XamarinApplication/App.xaml.cs"),
        tuple(SONAR_RULES_PREFIX + "S1186", context.projectKey + ":XamarinApplication/App.xaml.cs"),
        tuple(SONAR_RULES_PREFIX + "S1186", context.projectKey + ":XamarinApplication/App.xaml.cs"),
        tuple(SONAR_RULES_PREFIX + "S1134", context.projectKey + ":XamarinApplication/MainPage.xaml.cs"),
        tuple("external_roslyn:CS0618", context.projectKey + ":XamarinApplication.iOS/Main.cs"));

    assertThat(TestUtils.getMeasureAsInteger(context.projectKey, "lines", context.orchestrator)).isEqualTo(149);
    assertThat(TestUtils.getMeasureAsInteger(context.projectKey, "ncloc", context.orchestrator)).isEqualTo(93);
    assertThat(TestUtils.getMeasureAsInteger(context.projectKey, "files", context.orchestrator)).isEqualTo(6);
    assertThat(TestUtils.getMeasureAsInteger(context.projectKey + ":XamarinApplication.iOS", "lines", context.orchestrator)).isEqualTo(97);
    assertThat(TestUtils.getMeasureAsInteger(context.projectKey + ":XamarinApplication", "lines", context.orchestrator)).isEqualTo(52);
  }

  @Test
  void testRazorCompilationNet9WithoutSourceGenerators() throws IOException {
    assumeTrue(TestUtils.getMsBuildPath(ORCHESTRATOR).toString().contains("2022")); // We can't build without MsBuild17
    String projectName = "RazorWebApplication.net9.withoutSourceGenerators";
    validateRazorProject(projectName, "<UseRazorSourceGenerator>false</UseRazorSourceGenerator>");
  }

  @Test
  void testRazorCompilationNet9WithSourceGenerators() throws IOException {
    assumeTrue(TestUtils.getMsBuildPath(ORCHESTRATOR).toString().contains("2022")); // We can't build without MsBuild17
    String projectName = "RazorWebApplication.net9.withSourceGenerators";
    validateRazorProject(projectName, "<UseRazorSourceGenerator>true</UseRazorSourceGenerator>");
  }

  @Test
  void testCSharpAllFlat() throws IOException {
<<<<<<< HEAD
    var context = AnalysisContext.forServer("CSharpAllFlat");
    context.build.addArgument("CSharpAllFlat.sln");
    context.runAnalysis();
=======
    // TODO: SCAN4NET-314 Use tag
    assumeTrue(!System.getProperty("os.name").contains("Windows") || !TestUtils.getMsBuildPath(ORCHESTRATOR).toString().contains("2017"));
    runAnalysis("CSharpAllFlat");
>>>>>>> 02be8b91

    assertThat(getComponent(context.projectKey + ":Common.cs")).isNotNull();
  }

  @Test
  void testCSharpSharedFiles() throws IOException {
    var context = AnalysisContext.forServer("CSharpSharedFiles");
    context.runAnalysis();

    assertThat(getComponent(context.projectKey + ":Common.cs"))
      .isNotNull();
    assertThat(getComponent(context.projectKey + ":ClassLib1/Class1.cs"))
      .isNotNull();
    assertThat(getComponent(context.projectKey + ":ClassLib2/Class2.cs"))
      .isNotNull();
  }

  @Test
  void testCSharpSharedProjectType() throws IOException {
    var context = AnalysisContext.forServer("CSharpSharedProjectType");
    context.runAnalysis();

    assertThat(getComponent(context.projectKey + ":SharedProject/TestEventInvoke.cs"))
      .isNotNull();
    assertThat(getComponent(context.projectKey + ":ConsoleApp1/Program.cs"))
      .isNotNull();
    assertThat(getComponent(context.projectKey + ":ConsoleApp2/Program.cs"))
      .isNotNull();
  }

  @Test
  void testCSharpFramework48() throws IOException {
    assumeFalse(TestUtils.getMsBuildPath(ORCHESTRATOR).toString().contains("2017")); // We can't run .NET Core SDK under VS 2017 CI context
    var context = AnalysisContext.forServer("CSharp.Framework.4.8");
    TestUtils.runNuGet(context.orchestrator, context.projectDir, false, "restore"); // ToDo SCAN4NET-317 Should remove this
    var result = context.runAnalysis();

    assertUIWarnings(result);
    List<Issue> issues = TestUtils.projectIssues(context.orchestrator, context.projectKey);
    assertThat(issues).hasSize(2)
      .extracting(Issue::getRule, Issue::getComponent)
      .containsExactlyInAnyOrder(
        tuple(SONAR_RULES_PREFIX + "S1134", context.projectKey + ":Main/Common.cs"),
        tuple(SONAR_RULES_PREFIX + "S2699", context.projectKey + ":UTs/CommonTest.cs"));
  }

  @Test
  void testCSharpSdk8() throws IOException {
    validateCSharpSdk("CSharp.SDK.8");
  }

  @Test
  void testScannerNet8NoAnalysisWarnings() throws IOException {
    // dotnet sdk tests should run only on VS 2022
    assumeTrue(TestUtils.getMsBuildPath(ORCHESTRATOR).toString().contains("2022"));

    var context = AnalysisContext.forServer("CSharp.SDK.8");
    var result = context.runAnalysis();

    assertThat(result.logs()).doesNotContain("Failed to parse properties from the environment variable 'SONARQUBE_SCANNER_PARAMS'");
    assertUIWarnings(result);
  }

  @Test
  void testCSharpSdkLatest() throws IOException {
    validateCSharpSdk("CSharp.SDK.Latest");
  }

  private void validateCSharpSdk(String folderName) throws IOException {
    // dotnet sdk tests should run only on VS 2022
    assumeTrue(TestUtils.getMsBuildPath(ORCHESTRATOR).toString().contains("2022"));

    var context = AnalysisContext.forServer(folderName);
    context.runAnalysis();

    List<Issue> issues = TestUtils.projectIssues(context.orchestrator, context.projectKey);

    assertThat(issues).hasSize(2)
      .extracting(Issue::getRule, Issue::getComponent)
      .containsExactlyInAnyOrder(
        tuple(SONAR_RULES_PREFIX + "S1134", context.projectKey + ":Main/Common.cs"),
        tuple(SONAR_RULES_PREFIX + "S2699", context.projectKey + ":UTs/CommonTest.cs"));
    // The AspNetCoreMvc/Views/Home/Index.cshtml contains an external CS0219 issue
    // which is currently not imported due to the fact that the generated code Index.cshtml.g.cs is in the object folder.
  }

  private void assertUIWarnings(AnalysisResult result) {
    // AnalysisWarningsSensor was implemented starting from analyzer version 8.39.0.47922 (https://github.com/SonarSource/sonar-dotnet-enterprise/commit/39baabb01799aa1945ac5c80d150f173e6ada45f)
    // So it's available from SQ 9.9 onwards
    if (ORCHESTRATOR.getServer().version().isGreaterThanOrEquals(9, 9)) {
      var warnings = TestUtils.getAnalysisWarningsTask(ORCHESTRATOR, result.end());
      assertThat(warnings.getStatus()).isEqualTo(Ce.TaskStatus.SUCCESS);
      var warningsList = warnings.getWarningsList();
      assertThat(warningsList.stream().anyMatch(
        // The warning is appended to the timestamp, we want to assert only the message
        x -> x.endsWith("Multi-Language analysis is enabled. If this was not intended and you have issues such as hitting your LOC limit or analyzing unwanted files, please set " +
          "\"/d:sonar.scanner.scanAll=false\" in the begin step.")
      )).isTrue();
      assertThat(warningsList.size()).isEqualTo(1);
    }
  }

  private void assertProjectFileContains(AnalysisContext context, String textToLookFor) throws IOException {
    Path csProjPath = context.projectDir.resolve("RazorWebApplication\\RazorWebApplication.csproj");
    String str = FileUtils.readFileToString(csProjPath.toFile(), "utf-8");
    assertThat(str.indexOf(textToLookFor)).isPositive();
  }

  private void validateRazorProject(String project, String textToLookFor) throws IOException {
    var context = AnalysisContext.forServer(project);
    assertProjectFileContains(context, textToLookFor);
    var result = context.runAnalysis();

    List<Issue> issues = TestUtils.projectIssues(context.orchestrator, context.projectKey);
    List<String> ruleKeys = issues.stream().map(Issue::getRule).collect(Collectors.toList());

    assertThat(ruleKeys).containsAll(Arrays.asList(SONAR_RULES_PREFIX + "S1118", SONAR_RULES_PREFIX + "S1186"));

    assertThat(TestUtils.getMeasureAsInteger(context.projectKey, "lines", context.orchestrator)).isEqualTo(49);
    assertThat(TestUtils.getMeasureAsInteger(context.projectKey, "ncloc", context.orchestrator)).isEqualTo(39);
    assertThat(TestUtils.getMeasureAsInteger(context.projectKey, "files", context.orchestrator)).isEqualTo(2);
  }

  private static Components.Component getComponent(String componentKey) {
    return newWsClient().components().show(new ShowRequest().setComponent(componentKey)).getComponent();
  }

  private static WsClient newWsClient() {
    return TestUtils.newWsClient(ORCHESTRATOR);
  }
}<|MERGE_RESOLUTION|>--- conflicted
+++ resolved
@@ -98,15 +98,11 @@
 
   @Test
   void testCSharpAllFlat() throws IOException {
-<<<<<<< HEAD
+    // TODO: SCAN4NET-314 Use tag
+    assumeTrue(!System.getProperty("os.name").contains("Windows"));
     var context = AnalysisContext.forServer("CSharpAllFlat");
     context.build.addArgument("CSharpAllFlat.sln");
     context.runAnalysis();
-=======
-    // TODO: SCAN4NET-314 Use tag
-    assumeTrue(!System.getProperty("os.name").contains("Windows") || !TestUtils.getMsBuildPath(ORCHESTRATOR).toString().contains("2017"));
-    runAnalysis("CSharpAllFlat");
->>>>>>> 02be8b91
 
     assertThat(getComponent(context.projectKey + ":Common.cs")).isNotNull();
   }
