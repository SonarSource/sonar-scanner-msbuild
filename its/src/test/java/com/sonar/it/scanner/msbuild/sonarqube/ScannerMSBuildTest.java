/*
 * SonarScanner for .NET
 * Copyright (C) 2016-2025 SonarSource SA
 * mailto:info AT sonarsource DOT com
 *
 * This program is free software; you can redistribute it and/or
 * modify it under the terms of the GNU Lesser General Public
 * License as published by the Free Software Foundation; either
 * version 3 of the License, or (at your option) any later version.
 *
 * This program is distributed in the hope that it will be useful,
 * but WITHOUT ANY WARRANTY; without even the implied warranty of
 * MERCHANTABILITY or FITNESS FOR A PARTICULAR PURPOSE.  See the GNU
 * Lesser General Public License for more details.
 *
 * You should have received a copy of the GNU Lesser General Public License
 * along with this program; if not, write to the Free Software Foundation,
 * Inc., 51 Franklin Street, Fifth Floor, Boston, MA  02110-1301, USA.
 */
package com.sonar.it.scanner.msbuild.sonarqube;

import com.eclipsesource.json.Json;
import com.sonar.it.scanner.msbuild.utils.AzureDevOpsUtils;
import com.sonar.it.scanner.msbuild.utils.EnvironmentVariable;
import com.sonar.it.scanner.msbuild.utils.ProxyAuthenticator;
import com.sonar.it.scanner.msbuild.utils.ScannerClassifier;
import com.sonar.it.scanner.msbuild.utils.TestUtils;
import com.sonar.orchestrator.build.BuildResult;
import com.sonar.orchestrator.build.ScannerForMSBuild;
import com.sonar.orchestrator.http.HttpException;
import com.sonar.orchestrator.locator.FileLocation;
import com.sonar.orchestrator.util.Command;
import com.sonar.orchestrator.util.CommandExecutor;
import com.sonar.orchestrator.util.NetworkUtils;
import com.sonar.orchestrator.version.Version;
import jakarta.servlet.ServletException;
import jakarta.servlet.http.HttpServletRequest;
import jakarta.servlet.http.HttpServletResponse;
import java.io.BufferedWriter;
import java.io.File;
import java.io.FileWriter;
import java.io.IOException;
import java.nio.file.Files;
import java.nio.file.LinkOption;
import java.nio.file.Path;
import java.nio.file.Paths;
import java.time.Duration;
import java.util.ArrayList;
import java.util.Arrays;
import java.util.Collections;
import java.util.List;
import java.util.concurrent.ConcurrentLinkedDeque;
import java.util.function.Function;
import java.util.stream.Collectors;
import org.apache.commons.io.FileUtils;
import org.apache.commons.lang.StringUtils;
import org.assertj.core.groups.Tuple;
import org.eclipse.jetty.client.api.Request;
import org.eclipse.jetty.proxy.ProxyServlet;
import org.eclipse.jetty.security.ConstraintMapping;
import org.eclipse.jetty.security.ConstraintSecurityHandler;
import org.eclipse.jetty.security.HashLoginService;
import org.eclipse.jetty.security.SecurityHandler;
import org.eclipse.jetty.security.UserStore;
import org.eclipse.jetty.server.Handler;
import org.eclipse.jetty.server.HttpConfiguration;
import org.eclipse.jetty.server.HttpConnectionFactory;
import org.eclipse.jetty.server.Server;
import org.eclipse.jetty.server.ServerConnector;
import org.eclipse.jetty.server.handler.DefaultHandler;
import org.eclipse.jetty.server.handler.HandlerCollection;
import org.eclipse.jetty.servlet.ServletContextHandler;
import org.eclipse.jetty.servlet.ServletHandler;
import org.eclipse.jetty.util.security.Constraint;
import org.eclipse.jetty.util.security.Credential;
import org.eclipse.jetty.util.thread.QueuedThreadPool;
import org.junit.jupiter.api.AfterEach;
import org.junit.jupiter.api.BeforeEach;
import org.junit.jupiter.api.Test;
import org.junit.jupiter.api.extension.ExtendWith;
import org.junit.jupiter.api.io.TempDir;
import org.slf4j.Logger;
import org.slf4j.LoggerFactory;
import org.sonarqube.ws.Ce;
import org.sonarqube.ws.Components;
import org.sonarqube.ws.Issues;
import org.sonarqube.ws.Issues.Issue;
import org.sonarqube.ws.client.WsClient;
import org.sonarqube.ws.client.components.ShowRequest;

import static com.sonar.it.scanner.msbuild.sonarqube.Tests.ORCHESTRATOR;
import static com.sonar.it.scanner.msbuild.utils.AzureDevOpsUtils.getEnvBuildDirectory;
import static com.sonar.it.scanner.msbuild.utils.AzureDevOpsUtils.getSourcesDirectory;
import static com.sonar.it.scanner.msbuild.utils.AzureDevOpsUtils.isRunningUnderAzureDevOps;
import static org.assertj.core.api.Assertions.assertThat;
import static org.assertj.core.api.Assertions.tuple;
import static org.awaitility.Awaitility.await;
import static org.junit.jupiter.api.Assertions.assertTrue;
import static org.junit.jupiter.api.Assumptions.assumeFalse;
import static org.junit.jupiter.api.Assumptions.assumeTrue;

@ExtendWith(Tests.class)
class ScannerMSBuildTest {
  final static Logger LOG = LoggerFactory.getLogger(ScannerMSBuildTest.class);

  private static final String SONAR_RULES_PREFIX = "csharpsquid:";
  // note that in the UI the prefix will be 'roslyn:'
  private static final String ROSLYN_RULES_PREFIX = "external_roslyn:";
  private static final String PROJECT_KEY = "my.project";
  private static final String PROXY_USER = "scott";
  private static final String PROXY_PASSWORD = "tiger";
  private static Server server;
  private static int httpProxyPort;

  private static final ConcurrentLinkedDeque<String> seenByProxy = new ConcurrentLinkedDeque<>();

  @TempDir
  public Path basePath;

  @BeforeEach
  public void setUp() {
    TestUtils.reset(ORCHESTRATOR);
    seenByProxy.clear();
  }

  @AfterEach
  public void stopProxy() throws Exception {
    if (server != null && server.isStarted()) {
      server.stop();
    }
  }

  @Test
  void testSample() throws Exception {
    String localProjectKey = PROJECT_KEY + ".2";
    ORCHESTRATOR.getServer().restoreProfile(FileLocation.of("projects/ProjectUnderTest/TestQualityProfile.xml" ));
    ORCHESTRATOR.getServer().provisionProject(localProjectKey, "sample" );
    ORCHESTRATOR.getServer().associateProjectToQualityProfile(localProjectKey, "cs", "ProfileForTest" );

    String token = TestUtils.getNewToken(ORCHESTRATOR);

    Path projectDir = TestUtils.projectDir(basePath, "ProjectUnderTest" );
    ORCHESTRATOR.executeBuild(TestUtils.newScanner(ORCHESTRATOR, projectDir, token)
      .addArgument("begin" )
      .setProjectKey(localProjectKey)
      .setProjectName("sample" )
      .setProperty("sonar.projectBaseDir", Paths.get(projectDir.toAbsolutePath().toString(), "ProjectUnderTest" ).toString())
      .setProjectVersion("1.0" ));

    TestUtils.buildMSBuild(ORCHESTRATOR, projectDir);

    BuildResult result = TestUtils.executeEndStepAndDumpResults(ORCHESTRATOR, projectDir, localProjectKey, token);
    assertTrue(result.isSuccess());
    List<Issue> issues = TestUtils.allIssues(ORCHESTRATOR);
    // 1 * csharpsquid:S1134 (line 34)
    assertThat(issues).hasSize(1);
    assertLineCountForProjectUnderTest(localProjectKey);
  }

  @Test
  void testSampleWithProxyAuth() throws Exception {
    startProxy(true);
    String localProjectKey = PROJECT_KEY + ".3";
    ORCHESTRATOR.getServer().restoreProfile(FileLocation.of("projects/ProjectUnderTest/TestQualityProfile.xml" ));
    ORCHESTRATOR.getServer().provisionProject(localProjectKey, "sample" );
    ORCHESTRATOR.getServer().associateProjectToQualityProfile(localProjectKey, "cs", "ProfileForTest" );

    Path projectDir = TestUtils.projectDir(basePath, "ProjectUnderTest" );
    String token = TestUtils.getNewToken(ORCHESTRATOR);
    ORCHESTRATOR.executeBuild(TestUtils.newScanner(ORCHESTRATOR, projectDir, token)
      .addArgument("begin" )
      .setProjectKey(localProjectKey)
      .setProjectName("sample" )
      .setProperty("sonar.projectBaseDir", Paths.get(projectDir.toAbsolutePath().toString(), "ProjectUnderTest" ).toString())
      .setProjectVersion("1.0" ));

    TestUtils.buildMSBuild(ORCHESTRATOR, projectDir);

    BuildResult result = ORCHESTRATOR.executeBuildQuietly(TestUtils.newScanner(ORCHESTRATOR, projectDir, token)
      .addArgument("end" )
      .setEnvironmentVariable("SONAR_SCANNER_OPTS", "-Dhttp.nonProxyHosts= -Dhttp.proxyHost=localhost -Dhttp.proxyPort=" + httpProxyPort));

    assertThat(result.getLastStatus()).isNotZero();
    assertThat(result.getLogs()).contains("407" );
    assertThat(seenByProxy).isEmpty();

    ORCHESTRATOR.executeBuild(TestUtils.newScanner(ORCHESTRATOR, projectDir, token)
      .addArgument("end" )
      .setEnvironmentVariable("SONAR_SCANNER_OPTS",
        "-Dhttp.nonProxyHosts= -Dhttp.proxyHost=localhost -Dhttp.proxyPort=" + httpProxyPort + " -Dhttp.proxyUser=" + PROXY_USER + " -Dhttp.proxyPassword=" + PROXY_PASSWORD));

    TestUtils.dumpComponentList(ORCHESTRATOR, localProjectKey);
    TestUtils.dumpAllIssues(ORCHESTRATOR);

    List<Issue> issues = TestUtils.allIssues(ORCHESTRATOR);
    // 1 * csharpsquid:S1134 (line 34)
    assertThat(issues).hasSize(1);
    assertLineCountForProjectUnderTest(localProjectKey);

    assertThat(seenByProxy).isNotEmpty();
  }

  @Test
  void testHelpMessage() throws IOException {
    assumeTrue(TestUtils.getScannerVersion(ORCHESTRATOR) == null);

    Path projectDir = TestUtils.projectDir(basePath, "ProjectUnderTest" );
    BuildResult result = ORCHESTRATOR.executeBuild(ScannerForMSBuild.create(projectDir.toFile()).addArgument("/?" ));

    assertThat(result.getLogs()).contains("Usage" );
    assertTrue(result.isSuccess());
  }

  @Test
  void testNoProjectNameAndVersion() throws Exception {
    String localProjectKey = PROJECT_KEY + ".4";
    assumeTrue(ORCHESTRATOR.getServer().version().isGreaterThanOrEquals(6, 1));

    ORCHESTRATOR.getServer().restoreProfile(FileLocation.of("projects/ProjectUnderTest/TestQualityProfile.xml" ));
    ORCHESTRATOR.getServer().provisionProject(localProjectKey, "sample" );
    ORCHESTRATOR.getServer().associateProjectToQualityProfile(localProjectKey, "cs", "ProfileForTest" );

    Path projectDir = TestUtils.projectDir(basePath, "ProjectUnderTest" );

    String token = TestUtils.getNewToken(ORCHESTRATOR);

    ORCHESTRATOR.executeBuild(TestUtils.newScanner(ORCHESTRATOR, projectDir, token)
      .addArgument("begin" )
      .setProperty("sonar.projectBaseDir", Paths.get(projectDir.toAbsolutePath().toString(), "ProjectUnderTest" ).toString())
      .setProjectKey(localProjectKey));

    TestUtils.buildMSBuild(ORCHESTRATOR, projectDir);

    TestUtils.executeEndStepAndDumpResults(ORCHESTRATOR, projectDir, localProjectKey, token);

    List<Issue> issues = TestUtils.allIssues(ORCHESTRATOR);
    // 1 * csharpsquid:S1134 (line 34)
    assertThat(issues).hasSize(1);
    assertLineCountForProjectUnderTest(localProjectKey);
  }

  private void assertLineCountForProjectUnderTest(String projectKey) {
    assertThat(TestUtils.getMeasureAsInteger(getFileKey(projectKey), "ncloc", ORCHESTRATOR)).isEqualTo(25);
    assertThat(TestUtils.getMeasureAsInteger(projectKey, "ncloc", ORCHESTRATOR)).isEqualTo(25);
    assertThat(TestUtils.getMeasureAsInteger(getFileKey(projectKey), "lines", ORCHESTRATOR)).isEqualTo(52);
  }

  @Test
  void testExcludedAndTest_AnalyzeTestProject() throws Exception {
    String token = TestUtils.getNewToken(ORCHESTRATOR);
    Path projectDir = TestUtils.projectDir(basePath, "ExcludedTest" );
    ScannerForMSBuild build = TestUtils.newScannerBegin(ORCHESTRATOR, "ExcludedTest_False", projectDir, token, ScannerClassifier.NET_FRAMEWORK)
      // don't exclude test projects
      .setProperty("sonar.dotnet.excludeTestProjects", "false" );

    testExcludedAndTest(build, "ExcludedTest_False", projectDir, token, 1);
  }

  @Test
  void testExcludedAndTest_ExcludeTestProject() throws Exception {
    String token = TestUtils.getNewToken(ORCHESTRATOR);
    Path projectDir = TestUtils.projectDir(basePath, "ExcludedTest" );
    ScannerForMSBuild build = TestUtils.newScannerBegin(ORCHESTRATOR, "ExcludedTest_True", projectDir, token, ScannerClassifier.NET_FRAMEWORK)
      // exclude test projects
      .setProperty("sonar.dotnet.excludeTestProjects", "true" );

    testExcludedAndTest(build, "ExcludedTest_True", projectDir, token, 0);
  }

  @Test
  void testExcludedAndTest_simulateAzureDevopsEnvironmentSetting_ExcludeTestProject() throws Exception {
    String token = TestUtils.getNewToken(ORCHESTRATOR);
    Path projectDir = TestUtils.projectDir(basePath, "ExcludedTest" );
    EnvironmentVariable sonarQubeScannerParams = new EnvironmentVariable("SONARQUBE_SCANNER_PARAMS", "{\"sonar.dotnet.excludeTestProjects\":\"true\",\"sonar.verbose\":\"true\"}" );
    ScannerForMSBuild build = TestUtils.newScannerBegin(ORCHESTRATOR, "ExcludedTest_True_FromAzureDevOps", projectDir, token, ScannerClassifier.NET_FRAMEWORK);

    testExcludedAndTest(build, "ExcludedTest_True_FromAzureDevOps", projectDir, token, 0, Collections.singletonList(sonarQubeScannerParams));
  }

  @Test
  void testExcludedAndTest_simulateAzureDevopsEnvironmentSettingMalformedJson_LogsWarning() throws Exception {
    String projectKeyName = "ExcludedTest_MalformedJson_FromAzureDevOps";
    String token = TestUtils.getNewToken(ORCHESTRATOR);
    Path projectDir = TestUtils.projectDir(basePath, "ExcludedTest" );
    ORCHESTRATOR.getServer().restoreProfile(FileLocation.of("projects/ProjectUnderTest/TestQualityProfile.xml" ));
    ORCHESTRATOR.getServer().provisionProject(projectKeyName, projectKeyName);
    ORCHESTRATOR.getServer().associateProjectToQualityProfile(projectKeyName, "cs", "ProfileForTest" );

    ScannerForMSBuild beginStep = TestUtils.newScannerBegin(ORCHESTRATOR, projectKeyName, projectDir, token, ScannerClassifier.NET_FRAMEWORK);
    ORCHESTRATOR.executeBuild(beginStep);

    EnvironmentVariable sonarQubeScannerParams = new EnvironmentVariable("SONARQUBE_SCANNER_PARAMS", "{\"sonar.dotnet.excludeTestProjects\" }" );
    BuildResult msBuildResult = TestUtils.runMSBuild(ORCHESTRATOR, projectDir, Collections.singletonList(sonarQubeScannerParams), 60 * 1000, "/t:Restore,Rebuild" );

    assertThat(msBuildResult.isSuccess()).isTrue();
    assertThat(msBuildResult.getLogs()).contains("Failed to parse properties from the environment variable 'SONARQUBE_SCANNER_PARAMS' because 'Invalid character after parsing " +
      "property name. Expected ':' but got: }. Path '', line 1, position 36.'." );
  }

  @Test
  void testScannerRespectsSonarqubeScannerParams() throws Exception {
    var projectKeyName = "TestProject";
    var token = TestUtils.getNewToken(ORCHESTRATOR);
    var projectDir = TestUtils.projectDir(basePath, "ProjectUnderTest" );

    var scannerParamsValue = Json.object()
      .add("sonar.buildString", "testValue" )  // can be queried from the server via web_api/api/project_analyses/search
      .add("sonar.projectBaseDir", projectDir.toString())
      .toString();
    var sonarQubeScannerParams = new EnvironmentVariable("SONARQUBE_SCANNER_PARAMS", scannerParamsValue);

    var beginStep = TestUtils.newScanner(ORCHESTRATOR, projectDir, ScannerClassifier.NET_FRAMEWORK, token)
      // do NOT set sonar.projectBaseDir here, only from SONARQUBE_SCANNER_PARAMS.
      .addArgument("begin" )
      .setProjectKey(projectKeyName)
      .setProjectName(projectKeyName)
      .setProperty("sonar.verbose", "true" )
      .setProjectVersion("1.0" );
    beginStep.setEnvironmentVariable(sonarQubeScannerParams.getName(), sonarQubeScannerParams.getValue());
    var beginResult = ORCHESTRATOR.executeBuild(beginStep);
    assertThat(beginResult.isSuccess()).isTrue();

    TestUtils.buildMSBuild(ORCHESTRATOR, projectDir);

    var endResult = TestUtils.executeEndStepAndDumpResults(ORCHESTRATOR, projectDir, projectKeyName, token, List.of(sonarQubeScannerParams));
    var endLogs = endResult.getLogs();
    assertThat(endResult.isSuccess()).isTrue();
    assertThat(endLogs).contains("Using user supplied project base directory: '" + projectDir);
    assertThat(endLogs).contains("sonar.buildString=testValue" );
    assertThat(endLogs).contains("sonar.projectBaseDir=" + projectDir.toString().replace("\\", "\\\\" ));

    var webApiResponse = ORCHESTRATOR.getServer()
      .newHttpCall("api/project_analyses/search" )
      .setParam("project", projectKeyName)
      .execute();

    assertThat(webApiResponse.isSuccessful()).isTrue();

    var analyses = Json.parse(webApiResponse.getBodyAsString()).asObject().get("analyses" ).asArray();
    assertThat(analyses).hasSize(1);

    var firstAnalysis = analyses.get(0).asObject();
    assertThat(firstAnalysis.names()).contains("buildString" );
    assertThat(firstAnalysis.get("buildString" ).asString()).isEqualTo("testValue" );
  }

  @Test
  void testMultiLanguage() throws Exception {
    // SonarQube 10.8 changed the way the numbers are reported.
    // To keep the test simple we only run the test on the latest versions.
    assumeTrue(ORCHESTRATOR.getServer().version().isGreaterThanOrEquals(10, 8));

    String localProjectKey = PROJECT_KEY + ".12";
    ORCHESTRATOR.getServer().restoreProfile(FileLocation.of("projects/ConsoleMultiLanguage/TestQualityProfileCSharp.xml" ));
    ORCHESTRATOR.getServer().restoreProfile(FileLocation.of("projects/ConsoleMultiLanguage/TestQualityProfileVBNet.xml" ));
    ORCHESTRATOR.getServer().provisionProject(localProjectKey, "multilang" );
    ORCHESTRATOR.getServer().associateProjectToQualityProfile(localProjectKey, "cs", "ProfileForTestCSharp" );
    ORCHESTRATOR.getServer().associateProjectToQualityProfile(localProjectKey, "vbnet", "ProfileForTestVBNet" );

    String token = TestUtils.getNewToken(ORCHESTRATOR);

    Path projectDir = TestUtils.projectDir(basePath, "ConsoleMultiLanguage" );

    ORCHESTRATOR.executeBuild(TestUtils.newScannerBegin(ORCHESTRATOR, localProjectKey, projectDir, token, ScannerClassifier.NET_FRAMEWORK));
    TestUtils.buildMSBuild(ORCHESTRATOR, projectDir);
    BuildResult result = TestUtils.executeEndStepAndDumpResults(ORCHESTRATOR, projectDir, localProjectKey, token);

    assertTrue(result.isSuccess());

    List<Issue> issues = TestUtils.allIssues(ORCHESTRATOR);
    // 1 CS, 2 vbnet
    assertThat(issues).hasSize(3);

    List<String> ruleKeys = issues.stream().map(Issue::getRule).collect(Collectors.toList());
    assertThat(ruleKeys).containsAll(Arrays.asList("vbnet:S3385",
      "vbnet:S2358",
      SONAR_RULES_PREFIX + "S1134" ));

    // Program.cs 30
    // Module1.vb 10
    // App.config +6 (Reported by Xml plugin)
    assertThat(TestUtils.getMeasureAsInteger(localProjectKey, "ncloc", ORCHESTRATOR)).isEqualTo(46);
  }

  @Test
  void checkExternalIssuesVB() throws Exception {
    String localProjectKey = PROJECT_KEY + ".6";
    ORCHESTRATOR.getServer().restoreProfile(FileLocation.of("projects/ExternalIssues.VB/TestQualityProfileExternalIssuesVB.xml" ));
    ORCHESTRATOR.getServer().provisionProject(localProjectKey, "sample" );
    ORCHESTRATOR.getServer().associateProjectToQualityProfile(localProjectKey, "vbnet", "ProfileForTestExternalIssuesVB" );

    Path projectDir = TestUtils.projectDir(basePath, "ExternalIssues.VB" );
    String token = TestUtils.getNewToken(ORCHESTRATOR);

    ORCHESTRATOR.executeBuild(TestUtils.newScannerBegin(ORCHESTRATOR, localProjectKey, projectDir, token, ScannerClassifier.NET_FRAMEWORK));
    TestUtils.runMSBuild(ORCHESTRATOR, projectDir, "/t:Rebuild" );
    BuildResult result = TestUtils.executeEndStepAndDumpResults(ORCHESTRATOR, projectDir, localProjectKey, token);

    assertTrue(result.isSuccess());
    List<Issue> issues = TestUtils.allIssues(ORCHESTRATOR);
    List<String> ruleKeys = issues.stream().map(Issue::getRule).collect(Collectors.toList());

    // The same set of Sonar issues should be reported, regardless of whether
    // external issues are imported or not
    assertThat(ruleKeys).containsAll(Arrays.asList(
      "vbnet:S112",
      "vbnet:S3385" ));

    if (ORCHESTRATOR.getServer().version().isGreaterThanOrEquals(7, 4)) {
      // if external issues are imported, then there should also be some CodeCracker errors.
      assertThat(ruleKeys).containsAll(Arrays.asList(
        ROSLYN_RULES_PREFIX + "CC0021",
        ROSLYN_RULES_PREFIX + "CC0062" ));

      assertThat(issues).hasSize(4);

    } else {
      // Not expecting any external issues
      assertThat(issues).hasSize(2);
    }
  }

  @Test
  void testParameters() throws Exception {
    String localProjectKey = PROJECT_KEY + ".7";
    ORCHESTRATOR.getServer().restoreProfile(FileLocation.of("projects/ProjectUnderTest/TestQualityProfileParameters.xml" ));
    ORCHESTRATOR.getServer().provisionProject(localProjectKey, "parameters" );
    ORCHESTRATOR.getServer().associateProjectToQualityProfile(localProjectKey, "cs", "ProfileForTestParameters" );

    Path projectDir = TestUtils.projectDir(basePath, "ProjectUnderTest" );
    String token = TestUtils.getNewToken(ORCHESTRATOR);
    ORCHESTRATOR.executeBuild(TestUtils.newScanner(ORCHESTRATOR, projectDir, token)
      .addArgument("begin" )
      .setProjectKey(localProjectKey)
      .setProjectName("parameters" )
      .setProperty("sonar.projectBaseDir", Paths.get(projectDir.toAbsolutePath().toString(), "ProjectUnderTest" ).toString())
      .setProjectVersion("1.0" ));

    TestUtils.buildMSBuild(ORCHESTRATOR, projectDir);

    BuildResult result = TestUtils.executeEndStepAndDumpResults(ORCHESTRATOR, projectDir, localProjectKey, token);
    assertTrue(result.isSuccess());

    List<Issue> issues = TestUtils.allIssues(ORCHESTRATOR);
    // 1 * csharpsquid:S1134 (line 34)
    assertThat(issues).hasSize(1);
    assertThat(issues.get(0).getMessage()).isEqualTo("Method has 3 parameters, which is greater than the 2 authorized." );
    assertThat(issues.get(0).getRule()).isEqualTo(SONAR_RULES_PREFIX + "S107" );
  }

  @Test
  void testVerbose() throws IOException {
    String localProjectKey = PROJECT_KEY + ".10";
    ORCHESTRATOR.getServer().restoreProfile(FileLocation.of("projects/ProjectUnderTest/TestQualityProfile.xml" ));
    ORCHESTRATOR.getServer().provisionProject(localProjectKey, "verbose" );
    ORCHESTRATOR.getServer().associateProjectToQualityProfile(localProjectKey, "cs", "ProfileForTest" );

    Path projectDir = TestUtils.projectDir(basePath, "ProjectUnderTest" );
    String token = TestUtils.getNewToken(ORCHESTRATOR);
    BuildResult result = ORCHESTRATOR.executeBuild(TestUtils.newScanner(ORCHESTRATOR, projectDir, token)
      .addArgument("begin" )
      .setProjectKey(localProjectKey)
      .setProjectName("verbose" )
      .setProjectVersion("1.0" )
      .setProperty("sonar.projectBaseDir", Paths.get(projectDir.toAbsolutePath().toString(), "ProjectUnderTest" ).toString())
      .setProperty("sonar.verbose", "true" ));

    assertThat(result.getLogs()).contains("Downloading from http://" );
    assertThat(result.getLogs()).contains("sonar.verbose=true was specified - setting the log verbosity to 'Debug'" );
  }

  @Test
  void testHelp() throws IOException {
    Path projectDir = TestUtils.projectDir(basePath, "ProjectUnderTest" );
    BuildResult result = ORCHESTRATOR.executeBuild(ScannerForMSBuild.create(projectDir.toFile()).addArgument("/?" ));

    assertThat(result.getLogs()).contains("Usage" );
    assertThat(result.getLogs()).contains("SonarScanner.MSBuild.exe" );
  }

  @Test
  void testAllProjectsExcluded() throws Exception {
    String localProjectKey = PROJECT_KEY + ".9";
    ORCHESTRATOR.getServer().restoreProfile(FileLocation.of("projects/ProjectUnderTest/TestQualityProfile.xml" ));
    ORCHESTRATOR.getServer().provisionProject(localProjectKey, "sample" );
    ORCHESTRATOR.getServer().associateProjectToQualityProfile(localProjectKey, "cs", "ProfileForTest" );

    Path projectDir = TestUtils.projectDir(basePath, "ProjectUnderTest" );
    String token = TestUtils.getNewToken(ORCHESTRATOR);

    ORCHESTRATOR.executeBuild(TestUtils.newScannerBegin(ORCHESTRATOR, localProjectKey, projectDir, token, ScannerClassifier.NET_FRAMEWORK));
    TestUtils.runMSBuild(ORCHESTRATOR, projectDir, "/t:Restore,Rebuild", "/p:ExcludeProjectsFromAnalysis=true" );
    BuildResult result = ORCHESTRATOR.executeBuildQuietly(TestUtils.newScanner(ORCHESTRATOR, projectDir, token)
      .addArgument("end" ));

    assertThat(result.isSuccess()).isFalse();
    assertThat(result.getLogs()).contains("The exclude flag has been set so the project will not be analyzed." );
    assertThat(result.getLogs()).contains("No analysable projects were found. SonarQube analysis will not be performed. Check the build summary report for details." );
  }

  @Test
  void testNoActiveRule() throws IOException {
    String localProjectKey = PROJECT_KEY + ".8";
    ORCHESTRATOR.getServer().restoreProfile(FileLocation.of("projects/ProjectUnderTest/TestEmptyQualityProfile.xml" ));
    ORCHESTRATOR.getServer().provisionProject(localProjectKey, "empty" );
    ORCHESTRATOR.getServer().associateProjectToQualityProfile(localProjectKey, "cs", "EmptyProfileForTest" );

    Path projectDir = TestUtils.projectDir(basePath, "ProjectUnderTest" );
    String token = TestUtils.getNewToken(ORCHESTRATOR);

    ORCHESTRATOR.executeBuild(TestUtils.newScannerBegin(ORCHESTRATOR, localProjectKey, projectDir, token, ScannerClassifier.NET_FRAMEWORK));
    TestUtils.buildMSBuild(ORCHESTRATOR, projectDir);
    BuildResult result = TestUtils.executeEndStepAndDumpResults(ORCHESTRATOR, projectDir, localProjectKey, token);

    assertThat(result.isSuccess()).isTrue();

    List<Issue> issues = TestUtils.allIssues(ORCHESTRATOR);
    assertThat(issues).isEmpty();
  }

  @Test
  void excludeAssemblyAttribute() throws Exception {
    String localProjectKey = PROJECT_KEY + ".5";
    ORCHESTRATOR.getServer().restoreProfile(FileLocation.of("projects/ProjectUnderTest/TestQualityProfile.xml" ));
    ORCHESTRATOR.getServer().provisionProject(localProjectKey, "sample" );
    ORCHESTRATOR.getServer().associateProjectToQualityProfile(localProjectKey, "cs", "ProfileForTest" );

    Path projectDir = TestUtils.projectDir(basePath, "AssemblyAttribute" );
    String token = TestUtils.getNewToken(ORCHESTRATOR);

    ORCHESTRATOR.executeBuild(TestUtils.newScannerBegin(ORCHESTRATOR, localProjectKey, projectDir, token, ScannerClassifier.NET_FRAMEWORK));
    TestUtils.buildMSBuild(ORCHESTRATOR, projectDir);
    BuildResult result = TestUtils.executeEndStepAndDumpResults(ORCHESTRATOR, projectDir, localProjectKey, token);

    assertThat(result.getLogs()).doesNotContain("File is not under the project directory and cannot currently be analysed by SonarQube" );
    assertThat(result.getLogs()).doesNotContain("AssemblyAttributes.cs" );
  }

  @Test
  void checkExternalIssuesCS() throws Exception {
    String localProjectKey = PROJECT_KEY + ".ExternalIssuesCS";
    ORCHESTRATOR.getServer().restoreProfile(FileLocation.of("projects/ExternalIssues.CS/TestQualityProfileExternalIssues.xml" ));
    ORCHESTRATOR.getServer().provisionProject(localProjectKey, "sample" );
    ORCHESTRATOR.getServer().associateProjectToQualityProfile(localProjectKey, "cs", "ProfileForTestExternalIssues" );

    Path projectDir = TestUtils.projectDir(basePath, "ExternalIssues.CS" );
    String token = TestUtils.getNewToken(ORCHESTRATOR);

    ORCHESTRATOR.executeBuild(TestUtils.newScannerBegin(ORCHESTRATOR, localProjectKey, projectDir, token, ScannerClassifier.NET_FRAMEWORK));
    TestUtils.runMSBuild(ORCHESTRATOR, projectDir, "/t:Rebuild" );
    BuildResult result = TestUtils.executeEndStepAndDumpResults(ORCHESTRATOR, projectDir, localProjectKey, token);

    assertTrue(result.isSuccess());

    List<Issue> issues = TestUtils.allIssues(ORCHESTRATOR);
    List<String> ruleKeys = issues.stream().map(Issue::getRule).collect(Collectors.toList());

    // The same set of Sonar issues should be reported, regardless of whether
    // external issues are imported or not
    assertThat(ruleKeys).containsAll(Arrays.asList(
      SONAR_RULES_PREFIX + "S125",
      SONAR_RULES_PREFIX + "S1134" ));

    if (ORCHESTRATOR.getServer().version().isGreaterThanOrEquals(7, 4)) {
      // if external issues are imported, then there should also be some
      // Wintellect errors.  However, only file-level issues are imported.
      assertThat(ruleKeys).containsAll(List.of(
        ROSLYN_RULES_PREFIX + "Wintellect004" ));

      assertThat(issues).hasSize(3);

    } else {
      // Not expecting any external issues
      assertThat(issues).hasSize(2);
    }
  }

  @Test
  void testXamlCompilation() throws IOException {
    // We can't build with MSBuild 15
    // error MSB4018: System.InvalidOperationException: This implementation is not part of the Windows Platform FIPS validated cryptographic algorithms.
    // at System.Security.Cryptography.MD5CryptoServiceProvider..ctor()
    assumeFalse(TestUtils.getMsBuildPath(ORCHESTRATOR).toString().contains("2017" ));

    String localProjectKey = PROJECT_KEY + ".11";
    ORCHESTRATOR.getServer().provisionProject(localProjectKey, "Xamarin" );

    BuildResult result = runBeginBuildAndEndForStandardProject("XamarinApplication", "", true, true);
    assertTrue(result.isSuccess());

    List<Issue> issues = TestUtils.allIssues(ORCHESTRATOR);
    assertThat(filter(issues, SONAR_RULES_PREFIX))
      .hasSize(8)
      .extracting(Issue::getRule, Issue::getComponent)
      .containsExactlyInAnyOrder(
        tuple(SONAR_RULES_PREFIX + "S927", "XamarinApplication:XamarinApplication.iOS/AppDelegate.cs" ),
        tuple(SONAR_RULES_PREFIX + "S927", "XamarinApplication:XamarinApplication.iOS/AppDelegate.cs" ),
        tuple(SONAR_RULES_PREFIX + "S1118", "XamarinApplication:XamarinApplication.iOS/Main.cs" ),
        tuple(SONAR_RULES_PREFIX + "S1186", "XamarinApplication:XamarinApplication.iOS/Main.cs" ),
        tuple(SONAR_RULES_PREFIX + "S1186", "XamarinApplication:XamarinApplication/App.xaml.cs" ),
        tuple(SONAR_RULES_PREFIX + "S1186", "XamarinApplication:XamarinApplication/App.xaml.cs" ),
        tuple(SONAR_RULES_PREFIX + "S1186", "XamarinApplication:XamarinApplication/App.xaml.cs" ),
        tuple(SONAR_RULES_PREFIX + "S1134", "XamarinApplication:XamarinApplication/MainPage.xaml.cs" ));

    assertThat(TestUtils.getMeasureAsInteger("XamarinApplication", "lines", ORCHESTRATOR)).isEqualTo(149);
    assertThat(TestUtils.getMeasureAsInteger("XamarinApplication", "ncloc", ORCHESTRATOR)).isEqualTo(93);
    assertThat(TestUtils.getMeasureAsInteger("XamarinApplication", "files", ORCHESTRATOR)).isEqualTo(6);
    assertThat(TestUtils.getMeasureAsInteger("XamarinApplication:XamarinApplication.iOS", "lines", ORCHESTRATOR)).isEqualTo(97);
    assertThat(TestUtils.getMeasureAsInteger("XamarinApplication:XamarinApplication", "lines", ORCHESTRATOR)).isEqualTo(52);
  }

  @Test
  void testRazorCompilationNet9WithoutSourceGenerators() throws IOException {
    assumeTrue(TestUtils.getMsBuildPath(ORCHESTRATOR).toString().contains("2022" )); // We can't build without MsBuild17
    String projectName = "RazorWebApplication.net9.withoutSourceGenerators";
    assertProjectFileContains(projectName, "<UseRazorSourceGenerator>false</UseRazorSourceGenerator>" );
    validateRazorProject(projectName);
  }

  @Test
  void testRazorCompilationNet9WithSourceGenerators() throws IOException {
    assumeTrue(TestUtils.getMsBuildPath(ORCHESTRATOR).toString().contains("2022" )); // We can't build without MsBuild17
    String projectName = "RazorWebApplication.net9.withSourceGenerators";
    assertProjectFileContains(projectName, "<UseRazorSourceGenerator>true</UseRazorSourceGenerator>" );
    validateRazorProject(projectName);
  }

  @Test
  void testEsprojVueWithBackend() throws IOException {
    // SonarQube 10.8 changed the way the numbers are reported.
    // To keep the test simple we only run the test on the latest versions.
    assumeTrue(ORCHESTRATOR.getServer().version().isGreaterThanOrEquals(10, 8));

    // For this test also the .vscode folder has been included in the project folder:
    // https://developercommunity.visualstudio.com/t/visual-studio-2022-freezes-when-opening-esproj-fil/1581344
    String localProjectKey = PROJECT_KEY + ".14";
    ORCHESTRATOR.getServer().provisionProject(localProjectKey, "VueWithAspBackend" );

    if (!TestUtils.getMsBuildPath(ORCHESTRATOR).toString().contains("2022" )) {
      return; // This test is not supported on versions older than Visual Studio 22
    }

    Path projectDir = TestUtils.projectDir(basePath, "VueWithAspBackend" );
    String token = TestUtils.getNewToken(ORCHESTRATOR);

    ORCHESTRATOR.executeBuild(
      TestUtils.newScannerBegin(ORCHESTRATOR, localProjectKey, projectDir, token, ScannerClassifier.NET_FRAMEWORK));

    TestUtils.runNuGet(ORCHESTRATOR, projectDir, true, "restore" );
    TestUtils.runMSBuild(ORCHESTRATOR, projectDir, Collections.emptyList(), 180 * 1000, "/t:Rebuild", "/nr:false" );

    BuildResult result = TestUtils.executeEndStepAndDumpResults(ORCHESTRATOR, projectDir, localProjectKey, token);
    assertTrue(result.isSuccess());

    List<Issue> issues = TestUtils.allIssues(ORCHESTRATOR);
    var version = ORCHESTRATOR.getServer().version();
    var expectedIssues = new ArrayList<>(List.of(
      tuple("csharpsquid:S1134", "my.project.14:AspBackend/Controllers/WeatherForecastController.cs" ),
      tuple("csharpsquid:S4487", "my.project.14:AspBackend/Controllers/WeatherForecastController.cs" ),
      tuple("typescript:S3626", "my.project.14:src/components/HelloWorld.vue" ),
      tuple("javascript:S2703", "my.project.14:src/main.js" ),
      tuple("javascript:S2703", "my.project.14:src/main.js" )));
    if (version.isGreaterThanOrEquals(2025, 1)) {
      assertThat(issues)
        .extracting(Issue::getRule, Issue::getComponent)
        .containsExactlyInAnyOrder(expectedIssues.toArray(new Tuple[]{}));
    } else {
      assertThat(issues).hasSize(83);
      assertThat(issues)
        .extracting(Issue::getRule, Issue::getComponent)
        .contains(expectedIssues.toArray(new Tuple[]{}));
    }
    assertThat(TestUtils.getMeasureAsInteger(localProjectKey, "lines", ORCHESTRATOR)).isEqualTo(version.isGreaterThanOrEquals(2025, 1) ? 2115 : 18681);
    assertThat(TestUtils.getMeasureAsInteger(localProjectKey, "ncloc", ORCHESTRATOR)).isEqualTo(version.isGreaterThanOrEquals(2025, 1) ? 2049 : 14028);
    assertThat(TestUtils.getMeasureAsInteger(localProjectKey, "files", ORCHESTRATOR)).isEqualTo(version.isGreaterThanOrEquals(2025, 1) ? 13 : 213);
  }

  @Test
  void testCustomRoslynAnalyzer() throws Exception {
    String folderName = "ProjectUnderTest";
    ORCHESTRATOR.getServer().restoreProfile(FileLocation.of("projects/" + folderName + "/TestQualityProfileCustomRoslyn.xml" ));
    ORCHESTRATOR.getServer().provisionProject(folderName, folderName);
    ORCHESTRATOR.getServer().associateProjectToQualityProfile(folderName, "cs", "ProfileForTestCustomRoslyn" );

    runBeginBuildAndEndForStandardProject(folderName, "", true, false);

    List<Issue> issues = TestUtils.allIssues(ORCHESTRATOR);
    // 1 * csharpsquid:S1134 (line 34)
    assertThat(issues).hasSize(1);
  }

  @Test
  void testCSharpAllFlat() throws IOException {
    runBeginBuildAndEndForStandardProject("CSharpAllFlat", "" );

    assertThat(getComponent("CSharpAllFlat:Common.cs" )).isNotNull();
  }

  @Test
  void testTargetUninstall() throws IOException {
    Path projectDir = TestUtils.projectDir(basePath, "CSharpAllFlat" );
    runBeginBuildAndEndForStandardProject(projectDir, "", true, false);
    // Run the build for a second time - should not fail after uninstalling targets
    TestUtils.runMSBuild(ORCHESTRATOR, projectDir, "/t:Rebuild", "CSharpAllFlat.sln" );

    assertThat(getComponent("CSharpAllFlat:Common.cs" )).isNotNull();
  }

  @Test
  void testCSharpSharedFiles() throws IOException {
    runBeginBuildAndEndForStandardProject("CSharpSharedFiles", "" );

    assertThat(getComponent("CSharpSharedFiles:Common.cs" ))
      .isNotNull();
    String class1ComponentId = TestUtils.hasModules(ORCHESTRATOR)
      ? "CSharpSharedFiles:CSharpSharedFiles:D8FEDBA2-D056-42FB-B146-5A409727B65D:Class1.cs"
      : "CSharpSharedFiles:ClassLib1/Class1.cs";
    assertThat(getComponent(class1ComponentId))
      .isNotNull();
    String class2ComponentId = TestUtils.hasModules(ORCHESTRATOR)
      ? "CSharpSharedFiles:CSharpSharedFiles:72CD6ED2-481A-4828-BA15-8CD5F0472A77:Class2.cs"
      : "CSharpSharedFiles:ClassLib2/Class2.cs";
    assertThat(getComponent(class2ComponentId))
      .isNotNull();
  }

  @Test
  void testCSharpSharedProjectType() throws IOException {
    runBeginBuildAndEndForStandardProject("CSharpSharedProjectType", "" );

    assertThat(getComponent("CSharpSharedProjectType:SharedProject/TestEventInvoke.cs" ))
      .isNotNull();
    String programComponentId1 = TestUtils.hasModules(ORCHESTRATOR)
      ? "CSharpSharedProjectType:CSharpSharedProjectType:36F96F66-8136-46C0-B83B-EFAE05A8FFC1:Program.cs"
      : "CSharpSharedProjectType:ConsoleApp1/Program.cs";
    assertThat(getComponent(programComponentId1))
      .isNotNull();
    String programComponentId2 = TestUtils.hasModules(ORCHESTRATOR)
      ? "CSharpSharedProjectType:CSharpSharedProjectType:F96D8AA1-BCE1-4655-8D65-08F2A5FAC15B:Program.cs"
      : "CSharpSharedProjectType:ConsoleApp2/Program.cs";
    assertThat(getComponent(programComponentId2))
      .isNotNull();
  }

  @Test
  void testCSharpSharedFileWithOneProjectWithoutProjectBaseDir() throws IOException {
    runBeginBuildAndEndForStandardProject("CSharpSharedFileWithOneProject", "ClassLib1" );

    try {
      Components.ShowWsResponse showComponentResponse = newWsClient()
        .components()
        .show(new ShowRequest().setComponent("CSharpSharedFileWithOneProject:Common.cs" ));
    } catch (org.sonarqube.ws.client.HttpException ex) {
      assertThat(ex.code()).isEqualTo(404);
    }

    // When not using /d:sonar.projectBaseDir the root dir will be set at the level of the project so that the
    // file Common.cs will be outside of the scope and won't be pushed to SQ

    Components.ShowWsResponse showComponentResponse2 = newWsClient()
      .components()
      .show(new ShowRequest().setComponent("CSharpSharedFileWithOneProject:Class1.cs" ));

    assertThat(showComponentResponse2.hasComponent()).isTrue();
  }

  @Test
  void testCSharpSharedFileWithOneProjectUsingProjectBaseDirAbsolute() throws IOException {
    runCSharpSharedFileWithOneProjectUsingProjectBaseDir(
      projectDir -> {
        try {
          return projectDir.toRealPath(LinkOption.NOFOLLOW_LINKS).toString();
        } catch (IOException e) {
          e.printStackTrace();
        }
        return null;
      });
  }

  @Test
  void testCSharpFramework48() throws IOException {
    var folderName = "CSharp.Framework.4.8";
    assumeFalse(TestUtils.getMsBuildPath(ORCHESTRATOR).toString().contains("2017" )); // We can't run .NET Core SDK under VS 2017 CI context
    BuildResult buildResult = runBeginBuildAndEndForStandardProject(folderName, "", true, true);

    assertUIWarnings(buildResult);
    List<Issue> issues = TestUtils.allIssues(ORCHESTRATOR);
    assertThat(issues).hasSize(2)
      .extracting(Issue::getRule, Issue::getComponent)
      .containsExactlyInAnyOrder(
        tuple(SONAR_RULES_PREFIX + "S1134", folderName + ":Main/Common.cs" ),
        tuple(SONAR_RULES_PREFIX + "S2699", folderName + ":UTs/CommonTest.cs" ));
  }

  @Test
  void testCSharpSdk8() throws IOException {
    validateCSharpSdk("CSharp.SDK.8" );
  }

  @Test
  void testScannerNet8NoAnalysisWarnings() throws IOException {
    // dotnet sdk tests should run only on VS 2022
    assumeTrue(TestUtils.getMsBuildPath(ORCHESTRATOR).toString().contains("2022" ));

    BuildResult buildResult = runBeginBuildAndEndForStandardProject("CSharp.SDK.8", "" );

    assertThat(buildResult.getLogs()).doesNotContain("Failed to parse properties from the environment variable 'SONARQUBE_SCANNER_PARAMS'" );
    assertUIWarnings(buildResult);
  }

  @Test
  void testCSharpSdkLatest() throws IOException {
    validateCSharpSdk("CSharp.SDK.Latest" );
  }

  /* TODO: This test doesn't work as expected. Relative path will create sub-folders on SonarQube and so files are not
           located where you expect them.
  @Test
  public void testCSharpSharedFileWithOneProjectUsingProjectBaseDirRelative() throws IOException {
    runCSharpSharedFileWithOneProjectUsingProjectBaseDir(projectDir -> "..\\..");
  } */

  @Test
  void testCSharpSharedFileWithOneProjectUsingProjectBaseDirAbsoluteShort() throws IOException {
    runCSharpSharedFileWithOneProjectUsingProjectBaseDir(Path::toString);
  }

  @Test
  void testProjectTypeDetectionWithWrongCasingReferenceName() throws IOException {
    BuildResult buildResult = runBeginBuildAndEndForStandardProject("DotnetProjectTypeDetection", "TestProjectWrongReferenceCasing" );
    assertThat(buildResult.getLogs()).contains("Found 1 MSBuild C# project: 1 TEST project." );
  }

  @Test
  void testDuplicateAnalyzersWithSameNameAreNotRemoved() throws IOException {
    assumeTrue(TestUtils.getMsBuildPath(ORCHESTRATOR).toString().contains("2022" )); // We can't build without MsBuild17
    Path projectDir = TestUtils.projectDir(basePath, "DuplicateAnalyzerReferences" );
    BuildResult buildResult = runNetCoreBeginBuildAndEnd(projectDir, ScannerClassifier.NET);

    assertThat(buildResult.getLogs()).doesNotContain("Failed to parse properties from the environment variable 'SONARQUBE_SCANNER_PARAMS'" );

    List<Issue> issues = TestUtils.allIssues(ORCHESTRATOR);
    assertThat(issues).hasSize(3)
      .extracting(Issue::getRule)
      .containsExactlyInAnyOrder(
        SONAR_RULES_PREFIX + "S1481", // Program.cs line 7
        SONAR_RULES_PREFIX + "S1186", // Program.cs line 10
        SONAR_RULES_PREFIX + "S1481" ); // Generator.cs line 18

    assertThat(TestUtils.getMeasureAsInteger("DuplicateAnalyzerReferences", "lines", ORCHESTRATOR)).isEqualTo(40);
    assertThat(TestUtils.getMeasureAsInteger("DuplicateAnalyzerReferences", "ncloc", ORCHESTRATOR)).isEqualTo(30);
    assertThat(TestUtils.getMeasureAsInteger("DuplicateAnalyzerReferences", "files", ORCHESTRATOR)).isEqualTo(2);
  }

  @Test
  void testIgnoreIssuesDoesNotRemoveSourceGenerator() throws IOException {
    assumeFalse(TestUtils.getMsBuildPath(ORCHESTRATOR).toString().contains("2017" )); // We can't run .NET Core SDK under VS 2017 CI context
    Path projectDir = TestUtils.projectDir(basePath, "IgnoreIssuesDoesNotRemoveSourceGenerator" );

    String token = TestUtils.getNewToken(ORCHESTRATOR);

    ScannerForMSBuild scanner = TestUtils.newScannerBegin(ORCHESTRATOR, "IgnoreIssuesDoesNotRemoveSourceGenerator", projectDir, token, ScannerClassifier.NET_FRAMEWORK)
      .setProperty("sonar.cs.roslyn.ignoreIssues", "true" );

    ORCHESTRATOR.executeBuild(scanner);

    TestUtils.buildMSBuild(ORCHESTRATOR, projectDir);

    BuildResult result = TestUtils.executeEndStepAndDumpResults(ORCHESTRATOR, projectDir, "IgnoreIssuesDoesNotRemoveSourceGenerator", token);

    assertTrue(result.isSuccess());
    List<Issue> issues = TestUtils.allIssues(ORCHESTRATOR);
    assertThat(filter(issues, SONAR_RULES_PREFIX)).hasSize(2);
    assertThat(filter(issues, ROSLYN_RULES_PREFIX)).isEmpty();
  }

  @Test
  void whenEachProjectIsOnDifferentDrives_AnalysisFails() throws IOException {
    try {
      Path projectDir = TestUtils.projectDir(basePath, "TwoDrivesTwoProjects" );
      TestUtils.createVirtualDrive("Z:", projectDir, "DriveZ" );

      BuildResult buildResult = runAnalysisWithoutProjectBasedDir(projectDir);

      assertThat(buildResult.isSuccess()).isFalse();
      assertThat(buildResult.getLogs()).contains("Generation of the sonar-properties file failed. Unable to complete the analysis." );
    } finally {
      TestUtils.deleteVirtualDrive("Z:" );
    }
  }

  @Test
  void whenMajorityOfProjectsIsOnSameDrive_AnalysisSucceeds() throws IOException {
    try {
      Path projectDir = TestUtils.projectDir(basePath, "TwoDrivesThreeProjects" );
      TestUtils.createVirtualDrive("Y:", projectDir, "DriveY" );

      BuildResult buildResult = runAnalysisWithoutProjectBasedDir(projectDir);
      assertThat(buildResult.isSuccess()).isTrue();
      assertThat(buildResult.getLogs()).contains("Using longest common projects path as a base directory: '" + projectDir);
      assertThat(buildResult.getLogs()).contains("WARNING: Directory 'Y:\\Subfolder' is not located under the base directory '" + projectDir + "' and will not be analyzed." );
      assertThat(buildResult.getLogs()).contains("WARNING: File 'Y:\\Subfolder\\Program.cs' is not located under the base directory '" + projectDir +
        "' and will not be analyzed." );
      assertThat(buildResult.getLogs()).contains("File was referenced by the following projects: 'Y:\\Subfolder\\DriveY.csproj'." );
      assertThat(TestUtils.allIssues(ORCHESTRATOR)).hasSize(2)
        .extracting(Issues.Issue::getRule, Issues.Issue::getComponent)
        .containsExactlyInAnyOrder(
          tuple("vbnet:S6145", "TwoDrivesThreeProjects" ),
          tuple(SONAR_RULES_PREFIX + "S1134", "TwoDrivesThreeProjects:DefaultDrive/Program.cs" )
        );
    } finally {
      TestUtils.deleteVirtualDrive("Y:" );
    }
  }

  @Test
  void testAzureFunctions_WithWrongBaseDirectory_AnalysisSucceeds() throws IOException {
    // If the test is being run under Azure DevOps then the Scanner will
    // expect the project to be under the Azure DevOps sources directory
    if (isRunningUnderAzureDevOps()) {
      String sourcesDirectory = getSourcesDirectory();
      LOG.info("TEST SETUP: Tests are running under Azure DevOps. Build dir:  " + sourcesDirectory);
      basePath = Path.of(sourcesDirectory);
    } else {
      LOG.info("TEST SETUP: Tests are not running under Azure DevOps" );
    }

    Path projectDir = TestUtils.projectDir(basePath, "ReproAzureFunctions" );
    BuildResult buildResult = runAnalysisWithoutProjectBasedDir(projectDir);

    assertThat(buildResult.isSuccess()).isTrue();
    var temporaryFolderRoot = basePath.getParent().toFile().getCanonicalFile().toString();
    assertThat(buildResult.getLogs()).contains(" '" + temporaryFolderRoot);
  }

  @Test
  void incrementalPrAnalysis_NoCache() throws IOException {
    String projectKey = "incremental-pr-analysis-no-cache";
    Path projectDir = TestUtils.projectDir(basePath, "IncrementalPRAnalysis" );
    File unexpectedUnchangedFiles = new File(projectDir.resolve(".sonarqube\\conf\\UnchangedFiles.txt" ).toString());
    String token = TestUtils.getNewToken(ORCHESTRATOR);
    BuildResult result = ORCHESTRATOR.executeBuild(TestUtils.newScanner(ORCHESTRATOR, projectDir, token)
      .addArgument("begin" )
      .setProjectKey(projectKey)
      .setProperty("sonar.projectBaseDir", projectDir.toAbsolutePath().toString())
      .setDebugLogs(true) // To assert debug logs too
      .setProperty("sonar.pullrequest.base", "base-branch" ));

    assertTrue(result.isSuccess());
    assertThat(unexpectedUnchangedFiles).doesNotExist();
    assertThat(result.getLogs()).contains("Processing analysis cache" );

    if (ORCHESTRATOR.getServer().version().isGreaterThanOrEquals(9, 9)) {
      assertThat(result.getLogs()).contains("Cache data is empty. A full analysis will be performed." );
    } else {
      assertThat(result.getLogs()).contains("Incremental PR analysis is available starting with SonarQube 9.9 or later." );
    }
  }

  @Test
  void incrementalPrAnalysis_ProducesUnchangedFiles() throws IOException {
    assumeTrue(ORCHESTRATOR.getServer().version().isGreaterThanOrEquals(9, 9)); // Public cache API was introduced in 9.9

    String projectKey = "IncrementalPRAnalysis";
    String baseBranch = TestUtils.getDefaultBranchName(ORCHESTRATOR);
    Path projectDir = TestUtils.projectDir(basePath, projectKey);

    String token = TestUtils.getNewToken(ORCHESTRATOR);

    ORCHESTRATOR.executeBuild(TestUtils.newScanner(ORCHESTRATOR, projectDir, token)
      .addArgument("begin" )
      .setProjectKey(projectKey)
      .setProjectName(projectKey)
      .setProperty("sonar.projectBaseDir", projectDir.toAbsolutePath().toString())
      .setProjectVersion("1.0" ));

    TestUtils.buildMSBuild(ORCHESTRATOR, projectDir);

    BuildResult firstAnalysisResult = TestUtils.executeEndStepAndDumpResults(ORCHESTRATOR, projectDir, projectKey, token);
    assertTrue(firstAnalysisResult.isSuccess());

    waitForCacheInitialization(projectKey, baseBranch);

    File fileToBeChanged = projectDir.resolve("IncrementalPRAnalysis\\WithChanges.cs" ).toFile();
    BufferedWriter writer = new BufferedWriter(new FileWriter(fileToBeChanged, true));
    writer.append(' ');
    writer.close();

    BuildResult result = ORCHESTRATOR.executeBuild(TestUtils.newScanner(ORCHESTRATOR, projectDir, token)
      .addArgument("begin" )
      .setProjectKey(projectKey)
      .setProperty("sonar.projectBaseDir", projectDir.toAbsolutePath().toString())
      .setDebugLogs(true) // To assert debug logs too
      .setProperty("sonar.pullrequest.base", baseBranch));

    assertTrue(result.isSuccess());
    assertThat(result.getLogs()).contains("Processing analysis cache" );
    assertThat(result.getLogs()).contains("Downloading cache. Project key: IncrementalPRAnalysis, branch: " + baseBranch + "." );

    Path buildDirectory = isRunningUnderAzureDevOps() ? Path.of(getEnvBuildDirectory()) : projectDir;
    Path expectedUnchangedFiles = buildDirectory.resolve(".sonarqube\\conf\\UnchangedFiles.txt" );

    LOG.info("UnchangedFiles: " + expectedUnchangedFiles.toAbsolutePath());

    assertThat(expectedUnchangedFiles).exists();
    assertThat(Files.readString(expectedUnchangedFiles))
      .contains("Unchanged1.cs" )
      .contains("Unchanged2.cs" )
      .doesNotContain("WithChanges.cs" ); // Was modified
  }

  @Test
  void checkMultiLanguageSupportWithSdkFormat() throws Exception {
    // new SDK-style format was introduced with .NET Core, we can't run .NET Core SDK under VS 2017 CI context
    assumeFalse(TestUtils.getMsBuildPath(ORCHESTRATOR).toString().contains("2017" ));
    Path projectDir = TestUtils.projectDir(basePath, "MultiLanguageSupport" );
    String token = TestUtils.getNewToken(ORCHESTRATOR);
    String folderName = projectDir.getFileName().toString();
    // Begin step in MultiLanguageSupport folder
    ScannerForMSBuild scanner = TestUtils.newScanner(ORCHESTRATOR, projectDir, token)
      .addArgument("begin" )
      .setProjectDir(projectDir.toFile()) // this sets the working directory, not sonar.projectBaseDir
      .setProjectKey(folderName)
      .setProjectName(folderName)
      .setProjectVersion("1.0" )
      .setProperty("sonar.sourceEncoding", "UTF-8" )
      .setProperty("sonar.verbose", "true" )
      // Overriding environment variables to fallback to projectBaseDir detection
      // This can be removed once we move to Cirrus CI.
      .setEnvironmentVariable("AGENT_BUILDDIRECTORY", "" )
      .setEnvironmentVariable("BUILD_SOURCESDIRECTORY", "" );
    ORCHESTRATOR.executeBuild(scanner);
    // Build solution inside MultiLanguageSupport/src folder
    TestUtils.runMSBuild(
      ORCHESTRATOR,
      projectDir,
      // Overriding environment variables to fallback to current directory on the targets.
      // This can be removed once we move to Cirrus CI.
      Arrays.asList(
        new EnvironmentVariable("AGENT_BUILDDIRECTORY", "" ),
        new EnvironmentVariable("BUILD_SOURCESDIRECTORY", "" )),
      TestUtils.TIMEOUT_LIMIT,
      "/t:Restore,Rebuild",
      "src/MultiLanguageSupport.sln"
    );
    // End step in MultiLanguageSupport folder
    var result = ORCHESTRATOR.executeBuild(TestUtils.newScanner(ORCHESTRATOR, projectDir, token)
      .addArgument("end" )
      .setProjectDir(projectDir.toFile()) // this sets the working directory, not sonar.projectBaseDir
      // Overriding environment variables to fallback to projectBaseDir detection
      // This can be removed once we move to Cirrus CI.
      .setEnvironmentVariable("AGENT_BUILDDIRECTORY", "" )
      .setEnvironmentVariable("BUILD_SOURCESDIRECTORY", "" ));
    assertTrue(result.isSuccess());
    TestUtils.dumpComponentList(ORCHESTRATOR, folderName);
    TestUtils.dumpAllIssues(ORCHESTRATOR);

    List<Issue> issues = TestUtils.allIssues(ORCHESTRATOR);
<<<<<<< HEAD
    var version = ORCHESTRATOR.getServer().version();
    var expectedIssues = new ArrayList<>(List.of(
      // "src/MultiLanguageSupport" directory
      tuple("csharpsquid:S1134", "MultiLanguageSupport:src/MultiLanguageSupport/Program.cs" ),
      tuple("javascript:S1529", "MultiLanguageSupport:src/MultiLanguageSupport/NotIncluded.js" ),
      tuple("javascript:S1529", "MultiLanguageSupport:src/MultiLanguageSupport/JavaScript.js" ),
      tuple("plsql:S1134", "MultiLanguageSupport:src/MultiLanguageSupport/NotIncluded.sql" ),
      tuple("plsql:S1134", "MultiLanguageSupport:src/MultiLanguageSupport/plsql.sql" ),
      // "src/" directory
      tuple("plsql:S1134", "MultiLanguageSupport:src/Outside.sql" ),
      tuple("javascript:S1529", "MultiLanguageSupport:src/Outside.js" ),
      // "frontend/" directory
      tuple("javascript:S1529", "MultiLanguageSupport:frontend/PageOne.js" ),
      tuple("plsql:S1134", "MultiLanguageSupport:frontend/PageOne.Query.sql" )));

    if (version.getMajor() != 9) {
      expectedIssues.addAll(List.of(
        tuple("typescript:S1128", "MultiLanguageSupport:frontend/PageTwo.tsx" )));
    }
    if (version.isGreaterThan(8, 9)) {
      expectedIssues.addAll(List.of(
        tuple("javascript:S2699", "MultiLanguageSupport:frontend/PageOne.test.js" )));
    }
    if (version.isGreaterThan(9, 9)) {
      expectedIssues.addAll(List.of(
        tuple("typescript:S6481", "MultiLanguageSupport:frontend/PageTwo.tsx" )));
    }
    assertThat(issues)
      .extracting(Issue::getRule, Issue::getComponent)
      .containsExactlyInAnyOrder(expectedIssues.toArray(new Tuple[]{}));
=======
    assertThat(issues).hasSize(13)
      .extracting(Issue::getRule, Issue::getComponent)
      .containsExactlyInAnyOrder(
        // "src/MultiLanguageSupport" directory
        tuple("csharpsquid:S1134", "MultiLanguageSupport:src/MultiLanguageSupport/Program.cs"),
        tuple("javascript:S1529", "MultiLanguageSupport:src/MultiLanguageSupport/NotIncluded.js"),
        tuple("javascript:S1529", "MultiLanguageSupport:src/MultiLanguageSupport/JavaScript.js"),
        tuple("plsql:S1134", "MultiLanguageSupport:src/MultiLanguageSupport/NotIncluded.sql"),
        tuple("plsql:S1134", "MultiLanguageSupport:src/MultiLanguageSupport/plsql.sql"),
        tuple("python:S1134", "MultiLanguageSupport:src/MultiLanguageSupport/python.py"),
        // "src/" directory
        tuple("plsql:S1134", "MultiLanguageSupport:src/Outside.sql"),
        tuple("javascript:S1529", "MultiLanguageSupport:src/Outside.js"),
        tuple("python:S1134", "MultiLanguageSupport:src/Outside.py"),
        // "frontend/" directory
        tuple("javascript:S1529", "MultiLanguageSupport:frontend/PageOne.js"),
        tuple("typescript:S1128", "MultiLanguageSupport:frontend/PageTwo.tsx"),
        tuple("plsql:S1134", "MultiLanguageSupport:frontend/PageOne.Query.sql"),
        tuple("python:S1134", "MultiLanguageSupport:frontend/PageOne.Script.py"));
>>>>>>> 9d652763
  }

  @Test
  void checkMultiLanguageSupportReact() throws Exception {
    assumeTrue(StringUtils.indexOfAny(TestUtils.getMsBuildPath(ORCHESTRATOR).toString(), new String[]{"2017", "2019"}) == -1); // "CRA target .Net 7"
    Path projectDir = TestUtils.projectDir(basePath, "MultiLanguageSupportReact" );
    String token = TestUtils.getNewToken(ORCHESTRATOR);
    String folderName = projectDir.getFileName().toString();
    // Begin step in MultiLanguageSupport folder
    ScannerForMSBuild scanner = TestUtils.newScanner(ORCHESTRATOR, projectDir, token)
      .addArgument("begin" )
      .setProjectDir(projectDir.toFile()) // this sets the working directory, not sonar.projectBaseDir
      .setProjectKey(folderName)
      .setProjectName(folderName)
      .setProjectVersion("1.0" )
      .setProperty("sonar.sourceEncoding", "UTF-8" )
      .setProperty("sonar.verbose", "true" )
      // Overriding environment variables to fallback to projectBaseDir detection
      // This can be removed once we move to Cirrus CI.
      .setEnvironmentVariable("AGENT_BUILDDIRECTORY", "" )
      .setEnvironmentVariable("BUILD_SOURCESDIRECTORY", "" );
    ORCHESTRATOR.executeBuild(scanner);
    // Build solution inside MultiLanguageSupport/src folder
    TestUtils.runMSBuild(
      ORCHESTRATOR,
      projectDir,
      // Overriding environment variables to fallback to current directory on the targets.
      // This can be removed once we move to Cirrus CI.
      Arrays.asList(
        new EnvironmentVariable("AGENT_BUILDDIRECTORY", "" ),
        new EnvironmentVariable("BUILD_SOURCESDIRECTORY", "" )),
      TestUtils.TIMEOUT_LIMIT * 5, // Longer timeout because of npm install
      "/t:Restore,Rebuild",
      "MultiLanguageSupportReact.csproj"
    );
    // End step in MultiLanguageSupport folder
    var result = ORCHESTRATOR.executeBuild(TestUtils.newScanner(ORCHESTRATOR, projectDir, token)
      .addArgument("end" )
      .setProjectDir(projectDir.toFile()) // this sets the working directory, not sonar.projectBaseDir
      // Overriding environment variables to fallback to projectBaseDir detection
      // This can be removed once we move to Cirrus CI.
      .setEnvironmentVariable("AGENT_BUILDDIRECTORY", "" )
      .setEnvironmentVariable("BUILD_SOURCESDIRECTORY", "" ));
    assertTrue(result.isSuccess());
    TestUtils.dumpComponentList(ORCHESTRATOR, folderName);
    TestUtils.dumpAllIssues(ORCHESTRATOR);
    List<Issue> issues = TestUtils.allIssues(ORCHESTRATOR);
    assertThat(issues).hasSizeGreaterThanOrEqualTo(6)// depending on the version we see 6 or 7 issues at the moment
      .extracting(Issue::getRule, Issue::getComponent)
      .contains(
<<<<<<< HEAD
        tuple("javascript:S2819", "MultiLanguageSupportReact:ClientApp/src/service-worker.js" ),
        tuple("javascript:S3358", "MultiLanguageSupportReact:ClientApp/src/setupProxy.js" ),
        tuple("csharpsquid:S4487", "MultiLanguageSupportReact:Controllers/WeatherForecastController.cs" ),
        tuple("csharpsquid:S4487", "MultiLanguageSupportReact:Pages/Error.cshtml.cs" ));
    // tuple("csharpsquid:S6966", "MultiLanguageSupportReact:Program.cs") // Only reported on some versions of SQ.
=======
        tuple("javascript:S2819", "MultiLanguageSupportReact:ClientApp/src/service-worker.js"),
        tuple("javascript:S3776", "MultiLanguageSupportReact:ClientApp/src/serviceWorkerRegistration.js"),
        tuple("javascript:S3358", "MultiLanguageSupportReact:ClientApp/src/setupProxy.js"),
        tuple("javascript:S1117", "MultiLanguageSupportReact:ClientApp/src/setupProxy.js"),
        tuple("csharpsquid:S4487", "MultiLanguageSupportReact:Controllers/WeatherForecastController.cs"),
        tuple("csharpsquid:S4487", "MultiLanguageSupportReact:Pages/Error.cshtml.cs"),
        tuple("python:S5754", "MultiLanguageSupportReact:ClientApp/node_modules/flatted/python/flatted.py"));
        // tuple("csharpsquid:S6966", "MultiLanguageSupportReact:Program.cs") // Only reported on some versions of SQ.
>>>>>>> 9d652763
  }

  @Test
  void checkMultiLanguageSupportAngular() throws Exception {
    assumeTrue(StringUtils.indexOfAny(TestUtils.getMsBuildPath(ORCHESTRATOR).toString(), new String[]{"2017", "2019"}) == -1); // .Net 7 is supported by VS 2022 and above
    Path projectDir = TestUtils.projectDir(basePath, "MultiLanguageSupportAngular" );
    String token = TestUtils.getNewToken(ORCHESTRATOR);
    String folderName = projectDir.getFileName().toString();
    // Begin step in MultiLanguageSupport folder
    ScannerForMSBuild scanner = TestUtils.newScanner(ORCHESTRATOR, projectDir, token)
      .addArgument("begin" )
      .setProjectDir(projectDir.toFile()) // this sets the working directory, not sonar.projectBaseDir
      .setProjectKey(folderName)
      .setProjectName(folderName)
      .setProjectVersion("1.0" )
      .setProperty("sonar.sourceEncoding", "UTF-8" )
      .setProperty("sonar.verbose", "true" )
      // Overriding environment variables to fallback to projectBaseDir detection
      // This can be removed once we move to Cirrus CI.
      .setEnvironmentVariable("AGENT_BUILDDIRECTORY", "" )
      .setEnvironmentVariable("BUILD_SOURCESDIRECTORY", "" );
    ORCHESTRATOR.executeBuild(scanner);
    // Build solution inside MultiLanguageSupport/src folder
    TestUtils.runMSBuild(
      ORCHESTRATOR,
      projectDir,
      // Overriding environment variables to fallback to current directory on the targets.
      // This can be removed once we move to Cirrus CI.
      Arrays.asList(
        new EnvironmentVariable("AGENT_BUILDDIRECTORY", "" ),
        new EnvironmentVariable("BUILD_SOURCESDIRECTORY", "" )),
      TestUtils.TIMEOUT_LIMIT * 5, // Longer timeout because of npm install
      "/t:Restore,Rebuild",
      "MultiLanguageSupportAngular.csproj"
    );
    // End step in MultiLanguageSupport folder
    var result = ORCHESTRATOR.executeBuild(TestUtils.newScanner(ORCHESTRATOR, projectDir, token)
      .addArgument("end" )
      .setProjectDir(projectDir.toFile()) // this sets the working directory, not sonar.projectBaseDir
      // Overriding environment variables to fallback to projectBaseDir detection
      // This can be removed once we move to Cirrus CI.
      .setEnvironmentVariable("AGENT_BUILDDIRECTORY", "" )
      .setEnvironmentVariable("BUILD_SOURCESDIRECTORY", "" ));
    assertTrue(result.isSuccess());
    TestUtils.dumpComponentList(ORCHESTRATOR, folderName);
    TestUtils.dumpAllIssues(ORCHESTRATOR);

    List<Issue> issues = TestUtils.allIssues(ORCHESTRATOR);
<<<<<<< HEAD
    var version = ORCHESTRATOR.getServer().version();
    var expectedIssues = new ArrayList<>(List.of(
      // "src/MultiLanguageSupport" directory
      tuple("javascript:S3358", "MultiLanguageSupportAngular:ClientApp/proxy.conf.js" ),
      tuple("csharpsquid:S4487", "MultiLanguageSupportAngular:Controllers/WeatherForecastController.cs" ),
      tuple("csharpsquid:S4487", "MultiLanguageSupportAngular:Pages/Error.cshtml.cs" )));
    if (version.getMajor() == 8) {
      expectedIssues.addAll(List.of(
        tuple("csharpsquid:S3903", "MultiLanguageSupportAngular:Pages/Error.cshtml.cs" ),
        tuple("csharpsquid:S3903", "MultiLanguageSupportAngular:Controllers/WeatherForecastController.cs" ),
        tuple("csharpsquid:S3903", "MultiLanguageSupportAngular:WeatherForecast.cs" )));
    }
    if (version.isGreaterThan(8, 9)) {
      expectedIssues.addAll(List.of(
        tuple("typescript:S1874", "MultiLanguageSupportAngular:ClientApp/src/app/fetch-data/fetch-data.component.ts" ),
        tuple("typescript:S125", "MultiLanguageSupportAngular:ClientApp/src/environments/environment.ts" ),
        tuple("typescript:S125", "MultiLanguageSupportAngular:ClientApp/src/polyfills.ts" ),
        tuple("typescript:S125", "MultiLanguageSupportAngular:ClientApp/src/polyfills.ts" )));
    }
    if (version.isGreaterThanOrEquals(2025, 1)) {
      expectedIssues.add(tuple("csharpsquid:S6966", "MultiLanguageSupportAngular:Program.cs" ));
    }

    assertThat(issues)
      .filteredOn(x -> !x.getRule().startsWith("css" ))
      .extracting(Issue::getRule, Issue::getComponent)
      .containsExactlyInAnyOrder(expectedIssues.toArray(new Tuple[]{}));

    if (ORCHESTRATOR.getServer().version().getMajor() == 8) {
      // In version 8.9 css files are handled by a dedicated plugin and node_modules are not filtered in that plugin.
      // This is because the IT are running without scm support. Normally these files are excluded by the scm ignore settings.
      assertThat(issues)
        .extracting(Issue::getRule, Issue::getComponent)
        .contains(
          tuple("css:S4649", "MultiLanguageSupportAngular:ClientApp/node_modules/serve-index/public/style.css" ),
          tuple("css:S4654", "MultiLanguageSupportAngular:ClientApp/node_modules/less/test/browser/less/urls.less" ),
          tuple("css:S4654", "MultiLanguageSupportAngular:ClientApp/node_modules/bootstrap/scss/forms/_form-check.scss" ));
=======
    assertThat(issues).hasSizeGreaterThanOrEqualTo(6)// depending on the version we see 6 or 7 issues at the moment
      .extracting(Issue::getRule, Issue::getComponent)
      .contains(
        tuple("javascript:S3358", "MultiLanguageSupportAngular:ClientApp/proxy.conf.js"),
        tuple("csharpsquid:S4487", "MultiLanguageSupportAngular:Controllers/WeatherForecastController.cs"),
        tuple("csharpsquid:S4487", "MultiLanguageSupportAngular:Pages/Error.cshtml.cs"),
        // tuple("csharpsquid:S6966", "MultiLanguageSupportAngular:Program.cs"), // Only reported on some versions of SQ.
        // Some css, less, scss and python files are analyzed in node_modules. This is because the IT
        // are running without scm support. Normally these files are excluded by the scm ignore settings.
        // js/ts files in node_modules are additionally excluded by sonar.javascript.exclusions or sonar.typescript.exclusions
        // and are therefore not reported here.
        tuple("css:S4649", "MultiLanguageSupportAngular:ClientApp/node_modules/serve-index/public/style.css"),
        tuple("css:S4654", "MultiLanguageSupportAngular:ClientApp/node_modules/less/test/browser/less/urls.less"),
        tuple("css:S4654", "MultiLanguageSupportAngular:ClientApp/node_modules/bootstrap/scss/forms/_form-check.scss"),
        tuple("python:S5754", "MultiLanguageSupportAngular:ClientApp/node_modules/flatted/python/flatted.py"));
>>>>>>> 9d652763
    }
  }

  @Test
  void checkMultiLanguageSupportWithNonSdkFormat() throws Exception {
    assumeTrue(ORCHESTRATOR.getServer().version().isGreaterThan(9, 9)); // Multi-language unsupported in SQ99
    BuildResult result = runBeginBuildAndEndForStandardProject("MultiLanguageSupportNonSdk", "" );
    assertTrue(result.isSuccess());

    List<Issue> issues = TestUtils.allIssues(ORCHESTRATOR);
    assertThat(issues).hasSize(5)
      .extracting(Issue::getRule, Issue::getComponent)
      .containsExactlyInAnyOrder(
        tuple("csharpsquid:S2094", "MultiLanguageSupportNonSdk:MultiLanguageSupportNonSdk/Foo.cs" ),
        tuple("javascript:S1529", "MultiLanguageSupportNonSdk:MultiLanguageSupportNonSdk/Included.js" ),
        tuple("javascript:S1529", "MultiLanguageSupportNonSdk:MultiLanguageSupportNonSdk/NotIncluded.js" ),
        tuple("plsql:S1134", "MultiLanguageSupportNonSdk:MultiLanguageSupportNonSdk/Included.sql" ),
        tuple("plsql:S1134", "MultiLanguageSupportNonSdk:MultiLanguageSupportNonSdk/NotIncluded.sql" ));
  }

  @Test
  void checkSourcesTestsIgnored() throws Exception {
    String projectName = "SourcesTestsIgnored";
    Path projectDir = TestUtils.projectDir(basePath, projectName);
    String token = TestUtils.getNewToken(ORCHESTRATOR);

    ORCHESTRATOR.executeBuild(TestUtils.newScannerBegin(ORCHESTRATOR, projectName, projectDir, token, ScannerClassifier.NET)
      .setScannerVersion(TestUtils.developmentScannerVersion())
      .setProperty("sonar.sources", "Program.cs" ) // user-defined sources and tests are not passed to the cli.
      .setProperty("sonar.tests", "Program.cs" )); // If they were passed, it results to double-indexing error.
    TestUtils.runDotnetCommand(projectDir, "build", "--no-incremental" );
    var result = TestUtils.executeEndStepAndDumpResults(ORCHESTRATOR, projectDir, projectName, token);

    assertTrue(result.isSuccess());
    if (ORCHESTRATOR.getServer().version().isGreaterThan(9, 9)) {
      assertThat(TestUtils.allIssues(ORCHESTRATOR)).hasSize(4);
    } else {
      assertThat(TestUtils.allIssues(ORCHESTRATOR)).hasSize(3);
    }
  }

  private void waitForCacheInitialization(String projectKey, String baseBranch) {
    await()
      .pollInterval(Duration.ofSeconds(1))
      .atMost(Duration.ofSeconds(120))
      .until(() -> {
        try {
          ORCHESTRATOR.getServer().newHttpCall("api/analysis_cache/get" ).setParam("project", projectKey).setParam("branch", baseBranch).setAuthenticationToken(ORCHESTRATOR.getDefaultAdminToken()).execute();
          return true;
        } catch (HttpException ex) {
          return false; // if the `execute()` method is not successful it throws HttpException
        }
      });
  }

  private void validateCSharpSdk(String folderName) throws IOException {
    // dotnet sdk tests should run only on VS 2022
    assumeTrue(TestUtils.getMsBuildPath(ORCHESTRATOR).toString().contains("2022" ));

    runBeginBuildAndEndForStandardProject(folderName, "", true, false);

    List<Issue> issues = TestUtils.allIssues(ORCHESTRATOR);

    assertThat(issues).hasSize(2)
      .extracting(Issue::getRule, Issue::getComponent)
      .containsExactlyInAnyOrder(
        tuple(SONAR_RULES_PREFIX + "S1134", folderName + ":Main/Common.cs" ),
        tuple(SONAR_RULES_PREFIX + "S2699", folderName + ":UTs/CommonTest.cs" ));
    // The AspNetCoreMvc/Views/Home/Index.cshtml contains an external CS0219 issue
    // which is currently not imported due to the fact that the generated code Index.cshtml.g.cs is in the object folder.
  }

  private void assertUIWarnings(BuildResult buildResult) {
    // AnalysisWarningsSensor was implemented starting from analyzer version 8.39.0.47922 (https://github.com/SonarSource/sonar-dotnet-enterprise/commit/39baabb01799aa1945ac5c80d150f173e6ada45f)
    var analyzerVersion = TestUtils.getAnalyzerVersion(ORCHESTRATOR);
    if (!TestUtils.isDevOrLatestRelease(analyzerVersion)
      && !Version.create(analyzerVersion).isGreaterThan(8, 39)) {
      return;
    }
    var warnings = TestUtils.getAnalysisWarningsTask(ORCHESTRATOR, buildResult);
    assertThat(warnings.getStatus()).isEqualTo(Ce.TaskStatus.SUCCESS);
    var warningsList = warnings.getWarningsList();
    assertThat(warningsList.stream().anyMatch(
      // The warning is appended to the timestamp, we want to assert only the message
      x -> x.endsWith("Multi-Language analysis is enabled. If this was not intended and you have issues such as hitting your LOC limit or analyzing unwanted files, please set " +
        "\"/d:sonar.scanner.scanAll=false\" in the begin step." )
    )).isTrue();
    if (ORCHESTRATOR.getServer().version().isGreaterThanOrEquals(9, 9)) {
      assertThat(warningsList.size()).isEqualTo(1);
    } else {
      assertThat(warningsList.stream().anyMatch(
        // The warning is appended to the timestamp, we want to assert only the message
        x -> x.endsWith("Starting in January 2025, the SonarScanner for .NET will not support SonarQube versions below 9.9. Please upgrade to a newer version." )
      )).isTrue();
      assertThat(warningsList.size()).isEqualTo(2);
    }
  }

  private void runCSharpSharedFileWithOneProjectUsingProjectBaseDir(Function<Path, String> getProjectBaseDir)
    throws IOException {
    String folderName = "CSharpSharedFileWithOneProject";
    Path projectDir = TestUtils.projectDir(basePath, folderName);

    String token = TestUtils.getNewToken(ORCHESTRATOR);
    ORCHESTRATOR.executeBuild(TestUtils.newScanner(ORCHESTRATOR, projectDir, token)
      .addArgument("begin" )
      .setProjectKey(folderName)
      .setProjectName(folderName)
      .setProjectVersion("1.0" )
      .setProperty("sonar.projectBaseDir", getProjectBaseDir.apply(projectDir))
      .setDebugLogs(true));

    TestUtils.runMSBuild(ORCHESTRATOR, projectDir, "/t:Restore,Rebuild" );

    BuildResult result = TestUtils.executeEndStepAndDumpResults(ORCHESTRATOR, projectDir, folderName, token);
    assertTrue(result.isSuccess());
    assertThat(getComponent(folderName + ":Common.cs" ))
      .isNotNull();
    String class1ComponentId = TestUtils.hasModules(ORCHESTRATOR) ? folderName + ":" + folderName + ":D8FEDBA2-D056-42FB-B146-5A409727B65D:Class1.cs" : folderName + ":ClassLib1" +
      "/Class1.cs";
    assertThat(getComponent(class1ComponentId))
      .isNotNull();
  }

  private BuildResult runAnalysisWithoutProjectBasedDir(Path projectDir) {
    String token = TestUtils.getNewToken(ORCHESTRATOR);
    String folderName = projectDir.getFileName().toString();
    ScannerForMSBuild scanner = TestUtils.newScanner(ORCHESTRATOR, projectDir, ScannerClassifier.NET, token)
      .addArgument("begin" )
      .setProjectKey(folderName)
      .setProjectName(folderName)
      .setProjectVersion("1.0" )
      // do NOT set "sonar.projectBaseDir" for this test
      .setScannerVersion(TestUtils.developmentScannerVersion())
      .setEnvironmentVariable(AzureDevOpsUtils.ENV_SOURCES_DIRECTORY, "" )
      .setProperty("sonar.verbose", "true" )
      .setProperty("sonar.sourceEncoding", "UTF-8" );

    ORCHESTRATOR.executeBuild(scanner);

    BuildResult buildResult = TestUtils.runDotnetCommand(projectDir, "build", folderName + ".sln", "--no-incremental" );

    assertThat(buildResult.getLastStatus()).isZero();

    // use executeBuildQuietly to allow for failure
    return ORCHESTRATOR.executeBuildQuietly(TestUtils.newScanner(ORCHESTRATOR, projectDir, ScannerClassifier.NET, token)
      .addArgument("end" )
      // simulate it's not on Azure Pipelines (otherwise, it will take the projectBaseDir from there)
      .setEnvironmentVariable(AzureDevOpsUtils.ENV_SOURCES_DIRECTORY, "" )
      .setScannerVersion(TestUtils.developmentScannerVersion()));
  }

  private void assertProjectFileContains(String projectName, String textToLookFor) throws IOException {
    Path projectPath = TestUtils.projectDir(basePath, projectName);
    Path csProjPath = projectPath.resolve("RazorWebApplication\\RazorWebApplication.csproj" );
    String str = FileUtils.readFileToString(csProjPath.toFile(), "utf-8" );
    assertThat(str.indexOf(textToLookFor))
      .isPositive();
  }

  private BuildResult runBeginBuildAndEndForStandardProject(String folderName, String projectName) throws IOException {
    return runBeginBuildAndEndForStandardProject(folderName, projectName, true, false);
  }

  private BuildResult runBeginBuildAndEndForStandardProject(String folderName, String projectName, Boolean setProjectBaseDirExplicitly, Boolean useNuGet) throws IOException {
    Path projectDir = TestUtils.projectDir(basePath, folderName);
    return runBeginBuildAndEndForStandardProject(projectDir, projectName, setProjectBaseDirExplicitly, useNuGet);
  }

  private BuildResult runNetCoreBeginBuildAndEnd(Path projectDir, ScannerClassifier classifier) {
    String token = TestUtils.getNewToken(ORCHESTRATOR);
    String folderName = projectDir.getFileName().toString();
    ScannerForMSBuild scanner = TestUtils.newScannerBegin(ORCHESTRATOR, folderName, projectDir, token, classifier)
      .setUseDotNetCore(Boolean.TRUE)
      .setScannerVersion(TestUtils.developmentScannerVersion())
      // ensure that the Environment Variable parsing happens for .NET Core versions
      .setEnvironmentVariable("SONARQUBE_SCANNER_PARAMS", "{}" )
      .setProperty("sonar.sourceEncoding", "UTF-8" );

    ORCHESTRATOR.executeBuild(scanner);

    // build project
    String[] arguments = new String[]{"build", folderName + ".sln"};
    int status = CommandExecutor.create().execute(Command.create("dotnet" )
      .addArguments(arguments)
      // verbosity level: change 'm' to 'd' for detailed logs
      .addArguments("-v:m" )
      .addArgument("/warnaserror:AD0001" )
      .setDirectory(projectDir.toFile()), 5 * 60 * 1000);

    assertThat(status).isZero();

    TestUtils.runMSBuild(ORCHESTRATOR, projectDir, "/t:Restore,Rebuild", folderName + ".sln" );
    return TestUtils.executeEndStepAndDumpResults(ORCHESTRATOR, projectDir, folderName, token, classifier, Collections.emptyList());
  }

  private BuildResult runBeginBuildAndEndForStandardProject(Path projectDir, String projectName, Boolean setProjectBaseDirExplicitly, Boolean useNuGet) {
    String token = TestUtils.getNewToken(ORCHESTRATOR);
    String folderName = projectDir.getFileName().toString();
    ScannerForMSBuild scanner = TestUtils.newScanner(ORCHESTRATOR, projectDir, token)
      .addArgument("begin" )
      .setProjectKey(folderName)
      .setProjectName(folderName)
      .setProjectVersion("1.0" )
      .setProperty("sonar.sourceEncoding", "UTF-8" );

    if (setProjectBaseDirExplicitly) {
      // When running under Azure DevOps the scanner calculates the projectBaseDir differently.
      // This can be a problem when using shared files as the keys for the shared files
      // are calculated relative to the projectBaseDir.
      // For tests that need to check a specific shared project key, one way to work round
      // the issue is to explicitly set the projectBaseDir to the project directory, as this
      // will take precedence, so then the key for the shared file is what is expected by
      // the tests.
      if (projectName.isEmpty()) {
        scanner.addArgument("/d:sonar.projectBaseDir=" + projectDir.toAbsolutePath());
      } else {
        scanner.addArgument("/d:sonar.projectBaseDir=" + Paths.get(projectDir.toAbsolutePath().toString(), projectName));
      }

    }

    ORCHESTRATOR.executeBuild(scanner);
    if (useNuGet) {
      TestUtils.runNuGet(ORCHESTRATOR, projectDir, false, "restore" );
    }
    TestUtils.runMSBuild(ORCHESTRATOR, projectDir, "/t:Restore,Rebuild", folderName + ".sln" );
    return TestUtils.executeEndStepAndDumpResults(ORCHESTRATOR, projectDir, folderName, token);
  }

  private void validateRazorProject(String projectName) throws IOException {
    String localProjectKey = PROJECT_KEY + projectName;
    ORCHESTRATOR.getServer().provisionProject(localProjectKey, projectName);

    if (TestUtils.getMsBuildPath(ORCHESTRATOR).toString().contains("2017" )) {
      return; // We can't build razor under VS 2017 CI context
    }

    Path projectDir = TestUtils.projectDir(basePath, projectName);
    String token = TestUtils.getNewToken(ORCHESTRATOR);

    ORCHESTRATOR.executeBuild(TestUtils.newScannerBegin(ORCHESTRATOR, localProjectKey, projectDir, token, ScannerClassifier.NET_FRAMEWORK));
    TestUtils.runNuGet(ORCHESTRATOR, projectDir, false, "restore" );
    TestUtils.runDotnetCommand(projectDir, "build", "--no-incremental" );
    BuildResult result = TestUtils.executeEndStepAndDumpResults(ORCHESTRATOR, projectDir, localProjectKey, token);

    assertTrue(result.isSuccess());

    List<Issue> issues = TestUtils.allIssues(ORCHESTRATOR);
    List<String> ruleKeys = issues.stream().map(Issue::getRule).collect(Collectors.toList());

    assertThat(ruleKeys).containsAll(Arrays.asList(SONAR_RULES_PREFIX + "S1118", SONAR_RULES_PREFIX + "S1186" ));

    assertThat(TestUtils.getMeasureAsInteger(localProjectKey, "lines", ORCHESTRATOR)).isEqualTo(49);
    assertThat(TestUtils.getMeasureAsInteger(localProjectKey, "ncloc", ORCHESTRATOR)).isEqualTo(39);
    assertThat(TestUtils.getMeasureAsInteger(localProjectKey, "files", ORCHESTRATOR)).isEqualTo(2);
  }

  private void testExcludedAndTest(ScannerForMSBuild build, String projectKeyName, Path projectDir, String token, int expectedTestProjectIssues) {
    testExcludedAndTest(build, projectKeyName, projectDir, token, expectedTestProjectIssues, Collections.EMPTY_LIST);
  }

  private void testExcludedAndTest(ScannerForMSBuild build, String projectKeyName, Path projectDir, String token, int expectedTestProjectIssues,
    List<EnvironmentVariable> environmentVariables) {
    String normalProjectKey = TestUtils.hasModules(ORCHESTRATOR)
      ? String.format("%1$s:%1$s:B93B287C-47DB-4406-9EAB-653BCF7D20DC", projectKeyName)
      : String.format("%1$s:Normal", projectKeyName);
    String testProjectKey = TestUtils.hasModules(ORCHESTRATOR)
      ? String.format("%1$s:%1$s:2DC588FC-16FB-42F8-9FDA-193852E538AF", projectKeyName)
      : String.format("%1$s:Test", projectKeyName);

    ORCHESTRATOR.getServer().restoreProfile(FileLocation.of("projects/ExcludedTest/TestQualityProfile.xml" ));
    ORCHESTRATOR.getServer().provisionProject(projectKeyName, projectKeyName);
    ORCHESTRATOR.getServer().associateProjectToQualityProfile(projectKeyName, "cs", "ProfileForTest" );

    ORCHESTRATOR.executeBuild(build);

    TestUtils.runMSBuild(ORCHESTRATOR, projectDir, environmentVariables, 60 * 1000, "/t:Restore,Rebuild" );

    BuildResult result = TestUtils.executeEndStepAndDumpResults(ORCHESTRATOR, projectDir, projectKeyName, token);

    assertTrue(result.isSuccess());

    // Dump debug info
    LOG.info("normalProjectKey = " + normalProjectKey);
    LOG.info("testProjectKey = " + testProjectKey);

    // Two issues are in the normal project, one is in test project (when analyzed)
    List<Issue> issues = TestUtils.allIssues(ORCHESTRATOR);
    assertThat(issues).hasSize(1 + expectedTestProjectIssues);

    issues = TestUtils.issuesForComponent(ORCHESTRATOR, normalProjectKey);
    assertThat(issues).hasSize(1);

    issues = TestUtils.issuesForComponent(ORCHESTRATOR, testProjectKey);
    assertThat(issues).hasSize(expectedTestProjectIssues);

    // excluded project doesn't exist in SonarQube

    assertThat(TestUtils.getMeasureAsInteger(projectKeyName, "ncloc", ORCHESTRATOR)).isEqualTo(30);
    assertThat(TestUtils.getMeasureAsInteger(normalProjectKey, "ncloc", ORCHESTRATOR)).isEqualTo(30);
    assertThat(TestUtils.getMeasureAsInteger(testProjectKey, "ncloc", ORCHESTRATOR)).isNull();
  }

  private static Components.Component getComponent(String componentKey) {
    return newWsClient().components().show(new ShowRequest().setComponent(componentKey)).getComponent();
  }

  private static WsClient newWsClient() {
    return TestUtils.newWsClient(ORCHESTRATOR);
  }

  private static void startProxy(boolean needProxyAuth) throws Exception {
    httpProxyPort = NetworkUtils.getNextAvailablePort(NetworkUtils.getLocalhost());

    // Setup Threadpool
    QueuedThreadPool threadPool = new QueuedThreadPool();
    threadPool.setMaxThreads(500);

    server = new Server(threadPool);

    // HTTP Configuration
    HttpConfiguration httpConfig = new HttpConfiguration();
    httpConfig.setSecureScheme("https" );
    httpConfig.setSendServerVersion(true);
    httpConfig.setSendDateHeader(false);

    // Handler Structure
    HandlerCollection handlers = new HandlerCollection();
    handlers.setHandlers(new Handler[]{proxyHandler(needProxyAuth), new DefaultHandler()});
    server.setHandler(handlers);

    ServerConnector http = new ServerConnector(server, new HttpConnectionFactory(httpConfig));
    http.setPort(httpProxyPort);
    server.addConnector(http);

    server.start();
  }

  private static ServletContextHandler proxyHandler(boolean needProxyAuth) {
    ServletContextHandler contextHandler = new ServletContextHandler();
    if (needProxyAuth) {
      contextHandler.setSecurityHandler(basicAuth("Private!" ));
    }
    contextHandler.setServletHandler(newServletHandler());
    return contextHandler;
  }

  private static SecurityHandler basicAuth(String realm) {
    HashLoginService l = new HashLoginService();

    UserStore userStore = new UserStore();
    userStore.addUser(ScannerMSBuildTest.PROXY_USER, Credential.getCredential(ScannerMSBuildTest.PROXY_PASSWORD), new String[]{"user"});

    l.setUserStore(userStore);
    l.setName(realm);

    Constraint constraint = new Constraint();
    constraint.setName(Constraint.__BASIC_AUTH);
    constraint.setRoles(new String[]{"user"});
    constraint.setAuthenticate(true);

    ConstraintMapping cm = new ConstraintMapping();
    cm.setConstraint(constraint);
    cm.setPathSpec("/*" );

    ConstraintSecurityHandler csh = new ConstraintSecurityHandler();
    csh.setAuthenticator(new ProxyAuthenticator());
    csh.setRealmName("myrealm" );
    csh.addConstraintMapping(cm);
    csh.setLoginService(l);

    return csh;

  }

  private static ServletHandler newServletHandler() {
    ServletHandler handler = new ServletHandler();
    handler.addServletWithMapping(MyProxyServlet.class, "/*" );
    return handler;
  }

  private static String getFileKey(String projectKey) {
    return TestUtils.hasModules(ORCHESTRATOR) ? "my.project:my.project:1049030E-AC7A-49D0-BEDC-F414C5C7DDD8:Foo.cs" : projectKey + ":Foo.cs";
  }

  private List<Issue> filter(List<Issue> issues, String ruleIdPrefix) {
    return issues
      .stream()
      .filter(x -> x.getRule().startsWith(ruleIdPrefix))
      .collect(Collectors.toList());
  }

  public static class MyProxyServlet extends ProxyServlet {
    @Override
    protected void service(HttpServletRequest request, HttpServletResponse response) throws ServletException, IOException {
      seenByProxy.add(request.getRequestURI());
      super.service(request, response);
    }

    @Override
    protected void sendProxyRequest(HttpServletRequest clientRequest, HttpServletResponse proxyResponse, Request proxyRequest) {
      super.sendProxyRequest(clientRequest, proxyResponse, proxyRequest);
    }
  }
}<|MERGE_RESOLUTION|>--- conflicted
+++ resolved
@@ -1056,7 +1056,6 @@
     TestUtils.dumpAllIssues(ORCHESTRATOR);
 
     List<Issue> issues = TestUtils.allIssues(ORCHESTRATOR);
-<<<<<<< HEAD
     var version = ORCHESTRATOR.getServer().version();
     var expectedIssues = new ArrayList<>(List.of(
       // "src/MultiLanguageSupport" directory
@@ -1065,12 +1064,15 @@
       tuple("javascript:S1529", "MultiLanguageSupport:src/MultiLanguageSupport/JavaScript.js" ),
       tuple("plsql:S1134", "MultiLanguageSupport:src/MultiLanguageSupport/NotIncluded.sql" ),
       tuple("plsql:S1134", "MultiLanguageSupport:src/MultiLanguageSupport/plsql.sql" ),
+      tuple("python:S1134", "MultiLanguageSupport:src/MultiLanguageSupport/python.py"),      
       // "src/" directory
       tuple("plsql:S1134", "MultiLanguageSupport:src/Outside.sql" ),
       tuple("javascript:S1529", "MultiLanguageSupport:src/Outside.js" ),
+      tuple("python:S1134", "MultiLanguageSupport:src/Outside.py"),      
       // "frontend/" directory
       tuple("javascript:S1529", "MultiLanguageSupport:frontend/PageOne.js" ),
-      tuple("plsql:S1134", "MultiLanguageSupport:frontend/PageOne.Query.sql" )));
+      tuple("plsql:S1134", "MultiLanguageSupport:frontend/PageOne.Query.sql" ),
+      tuple("python:S1134", "MultiLanguageSupport:frontend/PageOne.Script.py"));      
 
     if (version.getMajor() != 9) {
       expectedIssues.addAll(List.of(
@@ -1087,27 +1089,6 @@
     assertThat(issues)
       .extracting(Issue::getRule, Issue::getComponent)
       .containsExactlyInAnyOrder(expectedIssues.toArray(new Tuple[]{}));
-=======
-    assertThat(issues).hasSize(13)
-      .extracting(Issue::getRule, Issue::getComponent)
-      .containsExactlyInAnyOrder(
-        // "src/MultiLanguageSupport" directory
-        tuple("csharpsquid:S1134", "MultiLanguageSupport:src/MultiLanguageSupport/Program.cs"),
-        tuple("javascript:S1529", "MultiLanguageSupport:src/MultiLanguageSupport/NotIncluded.js"),
-        tuple("javascript:S1529", "MultiLanguageSupport:src/MultiLanguageSupport/JavaScript.js"),
-        tuple("plsql:S1134", "MultiLanguageSupport:src/MultiLanguageSupport/NotIncluded.sql"),
-        tuple("plsql:S1134", "MultiLanguageSupport:src/MultiLanguageSupport/plsql.sql"),
-        tuple("python:S1134", "MultiLanguageSupport:src/MultiLanguageSupport/python.py"),
-        // "src/" directory
-        tuple("plsql:S1134", "MultiLanguageSupport:src/Outside.sql"),
-        tuple("javascript:S1529", "MultiLanguageSupport:src/Outside.js"),
-        tuple("python:S1134", "MultiLanguageSupport:src/Outside.py"),
-        // "frontend/" directory
-        tuple("javascript:S1529", "MultiLanguageSupport:frontend/PageOne.js"),
-        tuple("typescript:S1128", "MultiLanguageSupport:frontend/PageTwo.tsx"),
-        tuple("plsql:S1134", "MultiLanguageSupport:frontend/PageOne.Query.sql"),
-        tuple("python:S1134", "MultiLanguageSupport:frontend/PageOne.Script.py"));
->>>>>>> 9d652763
   }
 
   @Test
@@ -1158,22 +1139,12 @@
     assertThat(issues).hasSizeGreaterThanOrEqualTo(6)// depending on the version we see 6 or 7 issues at the moment
       .extracting(Issue::getRule, Issue::getComponent)
       .contains(
-<<<<<<< HEAD
         tuple("javascript:S2819", "MultiLanguageSupportReact:ClientApp/src/service-worker.js" ),
         tuple("javascript:S3358", "MultiLanguageSupportReact:ClientApp/src/setupProxy.js" ),
         tuple("csharpsquid:S4487", "MultiLanguageSupportReact:Controllers/WeatherForecastController.cs" ),
-        tuple("csharpsquid:S4487", "MultiLanguageSupportReact:Pages/Error.cshtml.cs" ));
+        tuple("csharpsquid:S4487", "MultiLanguageSupportReact:Pages/Error.cshtml.cs" ),
+        tuple("python:S5754", "MultiLanguageSupportReact:ClientApp/node_modules/flatted/python/flatted.py"));
     // tuple("csharpsquid:S6966", "MultiLanguageSupportReact:Program.cs") // Only reported on some versions of SQ.
-=======
-        tuple("javascript:S2819", "MultiLanguageSupportReact:ClientApp/src/service-worker.js"),
-        tuple("javascript:S3776", "MultiLanguageSupportReact:ClientApp/src/serviceWorkerRegistration.js"),
-        tuple("javascript:S3358", "MultiLanguageSupportReact:ClientApp/src/setupProxy.js"),
-        tuple("javascript:S1117", "MultiLanguageSupportReact:ClientApp/src/setupProxy.js"),
-        tuple("csharpsquid:S4487", "MultiLanguageSupportReact:Controllers/WeatherForecastController.cs"),
-        tuple("csharpsquid:S4487", "MultiLanguageSupportReact:Pages/Error.cshtml.cs"),
-        tuple("python:S5754", "MultiLanguageSupportReact:ClientApp/node_modules/flatted/python/flatted.py"));
-        // tuple("csharpsquid:S6966", "MultiLanguageSupportReact:Program.cs") // Only reported on some versions of SQ.
->>>>>>> 9d652763
   }
 
   @Test
@@ -1222,13 +1193,13 @@
     TestUtils.dumpAllIssues(ORCHESTRATOR);
 
     List<Issue> issues = TestUtils.allIssues(ORCHESTRATOR);
-<<<<<<< HEAD
     var version = ORCHESTRATOR.getServer().version();
     var expectedIssues = new ArrayList<>(List.of(
       // "src/MultiLanguageSupport" directory
       tuple("javascript:S3358", "MultiLanguageSupportAngular:ClientApp/proxy.conf.js" ),
       tuple("csharpsquid:S4487", "MultiLanguageSupportAngular:Controllers/WeatherForecastController.cs" ),
-      tuple("csharpsquid:S4487", "MultiLanguageSupportAngular:Pages/Error.cshtml.cs" )));
+      tuple("csharpsquid:S4487", "MultiLanguageSupportAngular:Pages/Error.cshtml.cs" ),
+      tuple("python:S5754", "MultiLanguageSupportAngular:ClientApp/node_modules/flatted/python/flatted.py")));
     if (version.getMajor() == 8) {
       expectedIssues.addAll(List.of(
         tuple("csharpsquid:S3903", "MultiLanguageSupportAngular:Pages/Error.cshtml.cs" ),
@@ -1260,23 +1231,6 @@
           tuple("css:S4649", "MultiLanguageSupportAngular:ClientApp/node_modules/serve-index/public/style.css" ),
           tuple("css:S4654", "MultiLanguageSupportAngular:ClientApp/node_modules/less/test/browser/less/urls.less" ),
           tuple("css:S4654", "MultiLanguageSupportAngular:ClientApp/node_modules/bootstrap/scss/forms/_form-check.scss" ));
-=======
-    assertThat(issues).hasSizeGreaterThanOrEqualTo(6)// depending on the version we see 6 or 7 issues at the moment
-      .extracting(Issue::getRule, Issue::getComponent)
-      .contains(
-        tuple("javascript:S3358", "MultiLanguageSupportAngular:ClientApp/proxy.conf.js"),
-        tuple("csharpsquid:S4487", "MultiLanguageSupportAngular:Controllers/WeatherForecastController.cs"),
-        tuple("csharpsquid:S4487", "MultiLanguageSupportAngular:Pages/Error.cshtml.cs"),
-        // tuple("csharpsquid:S6966", "MultiLanguageSupportAngular:Program.cs"), // Only reported on some versions of SQ.
-        // Some css, less, scss and python files are analyzed in node_modules. This is because the IT
-        // are running without scm support. Normally these files are excluded by the scm ignore settings.
-        // js/ts files in node_modules are additionally excluded by sonar.javascript.exclusions or sonar.typescript.exclusions
-        // and are therefore not reported here.
-        tuple("css:S4649", "MultiLanguageSupportAngular:ClientApp/node_modules/serve-index/public/style.css"),
-        tuple("css:S4654", "MultiLanguageSupportAngular:ClientApp/node_modules/less/test/browser/less/urls.less"),
-        tuple("css:S4654", "MultiLanguageSupportAngular:ClientApp/node_modules/bootstrap/scss/forms/_form-check.scss"),
-        tuple("python:S5754", "MultiLanguageSupportAngular:ClientApp/node_modules/flatted/python/flatted.py"));
->>>>>>> 9d652763
     }
   }
 
