# SonarScanner for MSBuild
# Build, QA, Deploy

schedules:
  # Run from Monday to Friday at 2:0 UTC (https://docs.microsoft.com/en-us/azure/devops/pipelines/process/scheduled-triggers?view=azure-devops&tabs=yaml#cron-syntax)
  - cron: "0 2 * * 1-5"
    displayName: Nightly build
    branches:
      include:
        - master
        - branch-*
    always: true

trigger:
  - master
  - branch-*

pool: .net-bubble-aws-re-team-prod

variables:
  - group: sonarsource-build-variables
  - group: sonar-scanner-dotnet-variables
  - group: artifactory_access
  - group: digicert-keylocker
  # ARTIFACTORY_URL https://repox.jfrog.io/repox => https://repox.jfrog.io/artifactory
  # JFROG_URL https://repox.jfrog.io
  # https://github.com/SonarSource/parent-oss/blob/master/pom.xml#L708-L711
  - name: ARTIFACTORY_DEPLOY_USERNAME
    value: $[variables.ARTIFACTORY_QA_DEPLOYER_USERNAME]
  - name: ARTIFACTORY_QA_READER_USERNAME
    value: $[variables.ARTIFACTORY_PRIVATE_READER_USERNAME]
  # pipelines-yaml-templates/promote-stage.yml line 56
  - name: IS_RELEASE_BRANCH
    value: ${{ or(eq(variables['Build.SourceBranch'], 'refs/heads/master'), startsWith(variables['Build.SourceBranch'], 'refs/heads/branch-')) }}
  - name: BUILD_CONFIGURATION
    value: "Release"
  - name: BUILD_PLATFORM
    value: "Any CPU"
  - name: SOLUTION
    value: "SonarScanner.MSBuild.sln"
  - name: NUGET_VERSION
    value: "6.10.1"

stages:
  - stage: build
    displayName: 'Build:'
    jobs:
      - job: build
        displayName: 'Build and stage to repox'
        workspace:
          clean: all
        variables:
          MAVEN_CACHE_FOLDER: $(Pipeline.Workspace)/.m2/repository
          MAVEN_OPTS: '-Xmx3072m -Dmaven.repo.local=$(MAVEN_CACHE_FOLDER)'
          commonMavenArguments: -B -Pdeploy-sonarsource -Dmaven.test.skip=true
        steps:
          - checkout: self

          - task: NuGetToolInstaller@1
            displayName: "Install NuGet"
            inputs:
              versionSpec: $(NUGET_VERSION)

          - task: Cache@2
            displayName: Cache Maven local repo
            inputs:
              key: maven | pom.xml
              path: $(MAVEN_CACHE_FOLDER)

          - task: DownloadSecureFile@1
            name: snk
            inputs:
              secureFile: 'SonarSourceSecret.snk'
            displayName: 'Download snk'
            condition: eq(variables.IS_RELEASE_BRANCH, 'true')

          - task: DownloadSecureFile@1
            # This file is used by the "DigiCert Signing Manager KSP" Key Storage Provider to authenticate against the DigiCert private key provider server.
            name: SM_CLIENT_CERT
            displayName: Download p12 file
            inputs:
              secureFile: digicert_authentication_certificate.p12
            condition: eq(variables.IS_RELEASE_BRANCH, 'true')

          - task: DownloadSecureFile@1
            # This file contains the signing certificate without the private key. The private key will be downloaded later, during the signing process.
            displayName: 'Download crt file'
            name: SM_CLIENT_CRT
            inputs:
              secureFile: cert_525594307.crt
            condition: eq(variables.IS_RELEASE_BRANCH, 'true')

          # Initialize the DigiCert Private Key Provider.
          # What we think it does: The smctl tool authenticates with a client certificate (SM_CLIENT_CERT_FILE) and a client password (SM_CLIENT_CERT_PASSWORD).
          # It uses an API Key (SM_API_KEY) and the ID of the certificate (SM_CERT) to check if the authenticated client is authorized to use the
          # certificate specified and synchronize (potentially private) information about the certificate.
          - powershell: |
              Write-Output "smctl sync:"
              smctl windows certsync
            displayName: Synchronize certificates
            condition: eq(variables.IS_RELEASE_BRANCH, 'true')
            env:
              SM_CLIENT_CERT_FILE: $(SM_CLIENT_CERT.secureFilePath)
              SM_CLIENT_CERT_PASSWORD: $(SM_CLIENT_CERT_PASSWORD)
              SM_API_KEY: $(SM_API_KEY)
              SM_CERT: $(SM_CERT)

          - powershell: .\scripts\promote-project-version.ps1
            displayName: 'Promote project version'

          - task: VSBuild@1
            displayName: 'Set BranchName, Sha1 and BuildNumber properties from Azdo pipeline variables'
            inputs:
              solution: 'scripts\version\ChangeVersion.proj'
              msbuildArgs: '/p:Sha1=$(Build.SourceVersion) /p:BranchName=$(Build.SourceBranchName) /p:BuildNumber=$(Build.BuildId)  /p:BuildConfiguration=$(BUILD_CONFIGURATION)'

          - task: DotNetCoreCLI@2
            displayName: Dotnet restore $(SOLUTION)
            env:
              ARTIFACTORY_USER: $(ARTIFACTORY_PRIVATE_READER_USERNAME)
              ARTIFACTORY_PASSWORD: $(ARTIFACTORY_PRIVATE_READER_ACCESS_TOKEN)
            inputs:
              command: 'restore'
              projects: '$(SOLUTION)'
              feedsToUse: 'config'
              nugetConfigPath: 'NuGet.Config'
              verbosityRestore: 'normal'  # Default is noisy 'Detailed'

          - task: DotNetCoreCLI@2
            displayName: Dotnet generate SBOM
            # https://sonarsource.atlassian.net/browse/BUILD-1303
            inputs:
              command: custom
              custom: CycloneDX
              projects: '$(SOLUTION)'
              arguments: '-t -j -o build'

          - task: DotNetCoreCLI@2
            env:
              SignAssembly: $(IS_RELEASE_BRANCH)
            condition: and(succeeded(), eq(variables.IS_RELEASE_BRANCH, 'true'))
            displayName: 'Build and prepare signing $(SOLUTION)'
            inputs:
              command: 'build'
              projects: '$(SOLUTION)'
              arguments: '/m /p:DeployExtension=false /p:ZipPackageCompressionLevel=normal /p:configuration=$(BUILD_CONFIGURATION) /p:platform="$(BUILD_PLATFORM)" /p:AssemblyOriginatorKeyFile="$(snk.secureFilePath)"'

          - task: DotNetCoreCLI@2
            condition: and(succeeded(), eq(variables.IS_RELEASE_BRANCH, 'false')) # This should run only on PRs (master and other release branches need signing)
            displayName: 'Build $(SOLUTION)'
            inputs:
              command: 'build'
              projects: '$(SOLUTION)'
              arguments: '/m /p:DeployExtension=false /p:ZipPackageCompressionLevel=normal /p:configuration=$(BUILD_CONFIGURATION) /p:platform="$(BUILD_PLATFORM)"'

          - task: PowerShell@2
            displayName: 'Sign and package scanner files'
            env:
              SM_CLIENT_CRT_FILE: $(SM_CLIENT_CRT.secureFilePath)
              SM_CLIENT_CERT_FILE: $(SM_CLIENT_CERT.secureFilePath)
              SM_CLIENT_CERT_PASSWORD: $(SM_CLIENT_CERT_PASSWORD)
              SM_API_KEY: $(SM_API_KEY)
              SM_CERT: $(SM_CERT)
            inputs:
              targetType: 'inline'
              script: |
                . (Join-Path "scripts" "package-artifacts.ps1")
                . (Join-Path "scripts" "variables.ps1")

                Download-ScannerCli

                $signAssemblies = [System.Convert]::ToBoolean("$(IS_RELEASE_BRANCH)") # the variable is a string, we need a boolean
                Package-NetFrameworkScanner -SignAssemblies $signAssemblies
                Package-NetScanner -SignAssemblies $signAssemblies

          - task: NuGetCommand@2
            displayName: 'Package dotnet global tool'
            inputs:
              command: 'pack'
              packagesToPack: 'nuspec\netcoreglobaltool\dotnet-sonarscanner.nuspec'
              packDestination: 'build'
              versioningScheme: 'off'

          - powershell: |
              nuget sign "$env:PACKAGES_PATH" -Overwrite -HashAlgorithm SHA256 -CertificateFingerprint $(SM_CERT_FP) -Timestamper http://timestamp.digicert.com -TimestampHashAlgorithm SHA256
            displayName: "Sign NuGet packages"
            condition: and(succeeded(), eq(variables.IS_RELEASE_BRANCH, 'true'))
            env:
              PACKAGES_PATH: '$(Build.SourcesDirectory)\build\dotnet-sonarscanner*.nupkg'
              SM_CLIENT_CERT_FILE: $(SM_CLIENT_CERT.secureFilePath)
              SM_CLIENT_CERT_PASSWORD: $(SM_CLIENT_CERT_PASSWORD)
              SM_API_KEY: $(SM_API_KEY)
              SM_CERT: $(SM_CERT)

          - powershell: |
              Add-Content build/version.txt $(SONAR_PROJECT_VERSION)
            displayName: 'Write project version in file'

          - task: DownloadSecureFile@1
            displayName: 'Download Maven settings'
            name: mavenSettings
            inputs:
              secureFile: 'maven-settings.xml'

          - powershell: |
              Install-Module -Name Pester -Force -SkipPublisherCheck # https://pester.dev/docs/introduction/installation#windows
              Invoke-Pester -Output Detailed -CI -Script .\scripts\generate-packages.tests.ps1
            displayName: 'Test package generation script'

          - powershell: |
              . .\scripts\generate-packages.ps1
              Run
            displayName: 'Generate packages'

          - task: Maven@3
            displayName: Promote new version in pom
            inputs:
              mavenPomFile: 'pom.xml'
              goals: 'org.codehaus.mojo:versions-maven-plugin:2.2:set'
              options: >-
                $(commonMavenArguments)
                -DnewVersion=$(SONAR_PROJECT_VERSION).$(Build.BuildId)
                --settings $(mavenSettings.secureFilePath)
                -DgenerateBackupPoms=false -e
              javaHomeOption: 'JDKVersion'
              mavenVersionOption: 'Default'
              jdkVersionOption: '1.17'
              mavenOptions: $(MAVEN_OPTS)

          - task: DownloadSecureFile@1
            displayName: 'Download the sign key'
            name: signKey
            inputs:
              secureFile: 'sign-key.asc'

          - task: Maven@3
            displayName: 'Stage to repox'
            env:
              PROJECT_VERSION: $(SONAR_PROJECT_VERSION)
              BUILD_ID: $(Build.BuildId)
              ARTIFACTORY_DEPLOY_PASSWORD: $(ARTIFACTORY_QA_DEPLOYER_ACCESS_TOKEN)
              PGP_SIGN_KEY_PATH: $(signKey.secureFilePath)
              PGP_PASSPHRASE: $(PGP_PASSPHRASE)
            inputs:
              goals: 'deploy'
              options: >-
                $(commonMavenArguments)
                --settings $(mavenSettings.secureFilePath)
                -Pdeploy-sonarsource,sign -e -V
              publishJUnitResults: false
              javaHomeOption: 'JDKVersion'
              jdkVersionOption: '1.17'
              mavenOptions: $(MAVEN_OPTS)

          - powershell: |
              $artifactsFolder = "$env:BUILD_SOURCESDIRECTORY\\build"
              Rename-Item -Path "$artifactsFolder\\sonarscanner-net-framework.zip" -NewName sonar-scanner-$(SONAR_PROJECT_VERSION).$(Build.BuildId)-net-framework.zip
              Rename-Item -Path "$artifactsFolder\\sonarscanner-net.zip" -NewName sonar-scanner-$(SONAR_PROJECT_VERSION).$(Build.BuildId)-net.zip
            displayName: "Rename artifacts for GitHub Release"

          - task: PublishPipelineArtifact@1
            displayName: 'Publish packages as artifacts'
            inputs:
              targetPath: 'build'
              artifact: 'build'

          - task: CmdLine@2
            displayName: Revert changes made to pom.xml to not break cache feature
            inputs:
              script: 'git checkout .'

  - stage: qa
    displayName: 'QA:'
    dependsOn: build
    jobs:
      - job: uts_analysis_mend
        displayName: 'Run UTs, SC analysis and Mend scan'
        steps:
          - script: nuget restore -LockedMode -ConfigFile "NuGet.Config" $(SOLUTION)
            displayName: "NuGet Restore"
            env:
              ARTIFACTORY_USER: $(ARTIFACTORY_PRIVATE_READER_USERNAME)
              ARTIFACTORY_PASSWORD: $(ARTIFACTORY_PRIVATE_READER_ACCESS_TOKEN)

          - task: SonarCloudPrepare@3
            displayName: 'Code Analysis - Begin'
            inputs:
              SonarCloud: 'SonarCloud'
              organization: 'sonarsource'
              projectKey: 'sonarscanner-msbuild'
              projectName: 'SonarScanner for .NET'
              projectVersion: '$(SONAR_PROJECT_VERSION)'
              scannerMode: 'dotnet'
              extraProperties: |
                sonar.cs.opencover.reportsPaths="$(Build.SourcesDirectory)/coverage/**.xml"
                sonar.cs.vstest.reportsPaths="$(Build.SourcesDirectory)/TestResults/*.trx"

          - task: VSBuild@1
            displayName: "Build and analyze project"
            inputs:
              solution: '$(SOLUTION)'
              platform: '$(BUILD_PLATFORM)'
              configuration: '$(BUILD_CONFIGURATION)'

          - powershell: .\scripts\run-unit-tests.ps1 -sourcesDirectory "$(Build.SourcesDirectory)" -buildConfiguration "$(BUILD_CONFIGURATION)"
            displayName: 'Run UTs and compute coverage'
            env:
              ARTIFACTORY_USER: $(ARTIFACTORY_PRIVATE_READER_USERNAME)
              ARTIFACTORY_PASSWORD: $(ARTIFACTORY_PRIVATE_READER_ACCESS_TOKEN)

          - task: PublishBuildArtifacts@1
            inputs:
              pathToPublish: $(Build.SourcesDirectory)\coverage\
              artifactName: CoverageReport

          - task: PowerShell@2
            displayName: 'Delete files created by unit tests'
            inputs:
              targetType: 'inline'
              script: |
                Get-ChildItem $(Agent.TempDirectory) -Filter 'dummy.*' -Recurse -Attributes !Directory | Remove-Item

          - task: SonarCloudAnalyze@3
            displayName: 'Code Analysis - End'

          - task: SonarCloudPublish@3
            displayName: 'Code Analysis - Publish QG'
            inputs:
              pollingTimeoutSec: '300'

          - powershell: .\scripts\Mend\Mend-Scan.ps1
            displayName: "Mend scan"
            condition: eq(variables.IS_RELEASE_BRANCH, 'true')
            env:
              JAVA_HOME_11_X64: '$(JAVA_HOME_11_X64)'
              WS_PRODUCTNAME: '$(MEND_PRODUCTNAME)'
              WS_APIKEY: '$(WHITESOURCE_APIKEY)'
              ARTIFACTORY_USER: $(ARTIFACTORY_PRIVATE_READER_USERNAME)
              ARTIFACTORY_PASSWORD: $(ARTIFACTORY_PRIVATE_READER_ACCESS_TOKEN)


      - job: its
        displayName: 'Run ITs'
        strategy:
          # Keep latest MsBuild for:
          # - The oldest SQ version compatible with S4NET, even when it's not active anymore
          # - All active LTA
          # - LATEST_RELEASE
          # - Cloud
          # Keep all MsBuild version for DEV
          matrix:
            LTA-89:
              PRODUCT: "SonarQube"
              SQ_VERSION: "LATEST_RELEASE[8.9]"
              DOTNET_VERSION: "8.22.0.31243"    # Bundled version with SQ 8.9
              CFAMILY_VERSION: "6.20.5.49286"   # Bundled version with SQ 8.9
              XML_VERSION: "2.2.0.2973"         # Bundled version with SQ 8.9
              CSS_VERSION: "1.4.2.2002"         # Bundled version with SQ 8.9
              JAVASCRIPT_VERSION: "7.4.4.15624" # Bundled version with SQ 8.9
              PLSQL_VERSION: "3.6.1.3873"       # Bundled version with SQ 8.9
              PYTHON_VERSION: "3.4.1.8066"      # Bundled version with SQ 8.9
              PHP_VERSION: "3.17.0.7439"        # Bundled version with SQ 8.9
              MSBUILD_PATH: $(MSBUILD_17_PATH)
              TEST_INCLUDE: "**/sonarqube/*"
            LTA-99:
              PRODUCT: "SonarQube"
              SQ_VERSION: "LATEST_RELEASE[9.9]"
              DOTNET_VERSION: "8.51.0.59060"     # Bundled version with SQ 9.9
              CFAMILY_VERSION: "6.41.0.60884"    # Bundled version with SQ 9.9
              XML_VERSION: "2.7.0.3820"          # Bundled version with SQ 9.9
              CSS_VERSION: "FAIL"                # No official release in SQ 9.9, the plug-in should not be loaded
              JAVASCRIPT_VERSION: "9.13.0.20537" # Bundled version with SQ 9.9
              PLSQL_VERSION: "3.8.0.4948"        # Bundled version with SQ 9.9
              PYTHON_VERSION: "3.24.0.10784"     # Bundled version with SQ 9.9
<<<<<<< HEAD
              PHP_VERSION: "3.27.1.9352"         # Bundled version with SQ 9.9
=======
              IAC_VERSION: "1.11.0.2847"         # Bundled version with SQ 9.9
>>>>>>> b0530723
              MSBUILD_PATH: $(MSBUILD_17_PATH)
              TEST_INCLUDE: "**/sonarqube/*"
            LTA-2025:
              PRODUCT: "SonarQube"
              SQ_VERSION: "LATEST_RELEASE[2025.1]"
              DOTNET_VERSION: "10.4.0.108396"     # Bundled version with SQ 2025.1
              CFAMILY_VERSION: "6.62.0.78645"     # Bundled version with SQ 2025.1
              XML_VERSION: "2.12.0.5749"          # Bundled version with SQ 2025.1
              CSS_VERSION: "FAIL"                 # No official release in SQ 2025.1, the plug-in should not be loaded
              JAVASCRIPT_VERSION: "10.20.0.29356" # Bundled version with SQ 2025.1
              PLSQL_VERSION: "3.15.0.7123"        # Bundled version with SQ 2025.1
              PYTHON_VERSION: "4.26.0.19456"      # Bundled version with SQ 2025.1
<<<<<<< HEAD
              PHP_VERSION: "3.42.0.12795"         # Bundled version with SQ 2025.1
=======
              IAC_VERSION: "1.41.0.14206"         # Bundled version with SQ 2025.1
>>>>>>> b0530723
              MSBUILD_PATH: $(MSBUILD_17_PATH)
              TEST_INCLUDE: "**/sonarqube/*"
            LATEST_RELEASE:
              PRODUCT: "SonarQube"
              SQ_VERSION: "LATEST_RELEASE"
              MSBUILD_PATH: $(MSBUILD_17_PATH)
              TEST_INCLUDE: "**/sonarqube/*"
            DEV_MsBuild15:
              PRODUCT: "SonarQube"
              SQ_VERSION: "DEV"
              MSBUILD_PATH: $(MSBUILD_15_PATH)
              TEST_INCLUDE: "**/sonarqube/*"
            DEV_MsBuild16:
              PRODUCT: "SonarQube"
              SQ_VERSION: "DEV"
              MSBUILD_PATH: $(MSBUILD_16_PATH)
              TEST_INCLUDE: "**/sonarqube/*"
            DEV_MsBuild17:
              PRODUCT: "SonarQube"
              SQ_VERSION: "DEV"
              MSBUILD_PATH: $(MSBUILD_17_PATH)
              TEST_INCLUDE: "**/sonarqube/*"
            Cloud:
              PRODUCT: "SonarCloud"
              SQ_VERSION: ""
              MSBUILD_PATH: $(MSBUILD_17_PATH)
              TEST_INCLUDE: "**/sonarcloud/*"
            Others:
              PRODUCT: "others"
              SQ_VERSION: ""
              MSBUILD_PATH: ""
              TEST_INCLUDE: "**/others/*"
        variables:
          DOTNET_VERSION: "DEV"
          CFAMILY_VERSION: "LATEST_RELEASE"
          XML_VERSION: "LATEST_RELEASE"
          CSS_VERSION: "FAIL" # No official release since 8.9, the plug-in should not be loaded
          JAVASCRIPT_VERSION: "LATEST_RELEASE"
          PLSQL_VERSION: "LATEST_RELEASE"
          PYTHON_VERSION: "LATEST_RELEASE"
<<<<<<< HEAD
          PHP_VERSION: "LATEST_RELEASE"
=======
          IAC_VERSION: "LATEST_RELEASE"
>>>>>>> b0530723
          JDKVERSION: "1.17"
          PLATFORMTOOLSET: "v140"
          WINDOWSSDKTARGET: "10.0.17763.0"
          MAVEN_CACHE_FOLDER: $(Pipeline.Workspace)/.m2/repository
          MAVEN_OPTS: "-Xmx3072m -Dmaven.repo.local=$(MAVEN_CACHE_FOLDER)"
        steps:
          - checkout: self
            fetchDepth: 1

          - task: Cache@2
            displayName: Cache Maven local repo
            inputs:
              key: maven | its/pom.xml
              path: $(MAVEN_CACHE_FOLDER)

          - task: DownloadSecureFile@1
            displayName: 'Download maven settings'
            name: mavenSettings
            inputs:
              secureFile: 'maven-settings.xml'

          - task: DownloadPipelineArtifact@2
            inputs:
              buildType: 'current'
              targetPath: '$(Build.SourcesDirectory)\build'
              artifactName: build

          - task: NuGetToolInstaller@1
            inputs:
              versionSpec: $(NUGET_VERSION)

          - powershell: |
              $projectVersion = Get-Content "$(Build.SourcesDirectory)\build\version.txt"
              Write-Host "##vso[task.setvariable variable=SONAR_PROJECT_VERSION]$projectVersion"
            displayName: "Get version from artifact file"

          - task: Maven@3
            displayName: 'Run Maven ITs for $(PRODUCT) $(SQ_VERSION)'
            env:
              ARTIFACTORY_USER: $(ARTIFACTORY_PRIVATE_READER_USERNAME)
              ARTIFACTORY_PASSWORD: $(ARTIFACTORY_PRIVATE_READER_ACCESS_TOKEN)
              ARTIFACTORY_QA_READER_PASSWORD: $(ARTIFACTORY_PRIVATE_READER_ACCESS_TOKEN)
              # For Orchestrator (https://github.com/SonarSource/orchestrator/commit/d5396c75ab77e6088afe58e61b0cd0693ac885f0)
              ARTIFACTORY_ACCESS_TOKEN: $(ARTIFACTORY_PRIVATE_READER_ACCESS_TOKEN)
              GITHUB_TOKEN: $(GITHUB_TOKEN)
              MAVEN_LOCAL_REPOSITORY: $(MAVEN_CACHE_FOLDER)
              NUGET_PATH: $(NUGETEXETOOLPATH)
              SONARCLOUD_PROJECT_TOKEN: $(SONARCLOUD_PROJECT_TOKEN) # This is a secret variable: it needs to be propagated to the job
            inputs:
              goals: 'verify'
<<<<<<< HEAD
              options: --settings $(mavenSettings.secureFilePath) -B -e -Denable-repo=qa -DtestInclude=$(TEST_INCLUDE) -Dsonar.csharpplugin.version=$(DOTNET_VERSION) -Dsonar.vbnetplugin.version=$(DOTNET_VERSION) -Dsonar.cfamilyplugin.version=$(CFAMILY_VERSION) -Dsonar.xmlplugin.version=$(XML_VERSION) -Dsonar.css.version=$(CSS_VERSION) -Dsonar.javascriptplugin.version=$(JAVASCRIPT_VERSION) -Dsonar.plsqlplugin.version=$(PLSQL_VERSION) -Dsonar.pythonplugin.version=$(PYTHON_VERSION) -Dsonar.phpplugin.version=$(PHP_VERSION) -Dsonar.runtimeVersion=$(SQ_VERSION) -DscannerForMSBuild.version=$(SONAR_PROJECT_VERSION).$(Build.BuildId) -Dmsbuild.path="$(MSBUILD_PATH)" -Dmsbuild.platformtoolset=$(PLATFORMTOOLSET) -Dmsbuild.windowssdk=$(WINDOWSSDKTARGET)
=======
              options: >-
                -B -e 
                --settings $(mavenSettings.secureFilePath) 
                -Denable-repo=qa 
                -DtestInclude=$(TEST_INCLUDE) 
                -Dsonar.csharpplugin.version=$(DOTNET_VERSION) 
                -Dsonar.vbnetplugin.version=$(DOTNET_VERSION) 
                -Dsonar.cfamilyplugin.version=$(CFAMILY_VERSION) 
                -Dsonar.xmlplugin.version=$(XML_VERSION) 
                -Dsonar.css.version=$(CSS_VERSION) 
                -Dsonar.javascriptplugin.version=$(JAVASCRIPT_VERSION) 
                -Dsonar.plsqlplugin.version=$(PLSQL_VERSION) 
                -Dsonar.pythonplugin.version=$(PYTHON_VERSION) 
                -Dsonar.iacplugin.version=$(IAC_VERSION) 
                -Dsonar.runtimeVersion=$(SQ_VERSION) 
                -DscannerForMSBuild.version=$(SONAR_PROJECT_VERSION).$(Build.BuildId) 
                -Dmsbuild.path="$(MSBUILD_PATH)" 
                -Dmsbuild.platformtoolset=$(PLATFORMTOOLSET) 
                -Dmsbuild.windowssdk=$(WINDOWSSDKTARGET)
>>>>>>> b0530723
              publishJUnitResults: true
              mavenPomFile: 'its/pom.xml'
              testResultsFiles: '**/surefire-reports/TEST-*.xml'
              testRunTitle: 'ITs $(Agent.JobName)'
              javaHomeOption: 'JDKVersion'
              jdkVersionOption: $(JDKVERSION)
              mavenOptions: $(MAVEN_OPTS)
              mavenVersionOption: 'Default'

          - bash: git checkout .
            name: revertPomChanges
            displayName: Revert changes made to pom.xml to not break cache feature

  - stage: artifacts
    displayName: 'Promote Artifacts:'
    dependsOn:
    - build
    - qa
    condition: and(succeeded(), or(eq(variables['Build.Reason'], 'PullRequest'), in(variables['Build.SourceBranchName'], 'main', 'master'), startsWith(replace(variables['Build.SourceBranch'], 'refs/heads/', ''), 'branch')))
    jobs:
    - job: promoteRepox
      displayName: Call repox
      steps:
      - checkout: none
      - task: JFrogBuildPromotion@1
        name: promoteRepoxCLI
        displayName: Promote build in Repox
        inputs:
          artifactoryConnection: repox_promoter_token
          buildName: sonar-scanner-msbuild
          buildNumber: $(Build.BuildId)
          ${{ if eq(variables['Build.Reason'], 'PullRequest') }}:
            targetRepo: 'sonarsource-public-dev'
            status: 'it-passed-pr'
          ${{ else }}:
            targetRepo: 'sonarsource-public-builds'
            status: 'it-passed'<|MERGE_RESOLUTION|>--- conflicted
+++ resolved
@@ -372,11 +372,8 @@
               JAVASCRIPT_VERSION: "9.13.0.20537" # Bundled version with SQ 9.9
               PLSQL_VERSION: "3.8.0.4948"        # Bundled version with SQ 9.9
               PYTHON_VERSION: "3.24.0.10784"     # Bundled version with SQ 9.9
-<<<<<<< HEAD
               PHP_VERSION: "3.27.1.9352"         # Bundled version with SQ 9.9
-=======
               IAC_VERSION: "1.11.0.2847"         # Bundled version with SQ 9.9
->>>>>>> b0530723
               MSBUILD_PATH: $(MSBUILD_17_PATH)
               TEST_INCLUDE: "**/sonarqube/*"
             LTA-2025:
@@ -389,11 +386,8 @@
               JAVASCRIPT_VERSION: "10.20.0.29356" # Bundled version with SQ 2025.1
               PLSQL_VERSION: "3.15.0.7123"        # Bundled version with SQ 2025.1
               PYTHON_VERSION: "4.26.0.19456"      # Bundled version with SQ 2025.1
-<<<<<<< HEAD
               PHP_VERSION: "3.42.0.12795"         # Bundled version with SQ 2025.1
-=======
               IAC_VERSION: "1.41.0.14206"         # Bundled version with SQ 2025.1
->>>>>>> b0530723
               MSBUILD_PATH: $(MSBUILD_17_PATH)
               TEST_INCLUDE: "**/sonarqube/*"
             LATEST_RELEASE:
@@ -434,11 +428,8 @@
           JAVASCRIPT_VERSION: "LATEST_RELEASE"
           PLSQL_VERSION: "LATEST_RELEASE"
           PYTHON_VERSION: "LATEST_RELEASE"
-<<<<<<< HEAD
           PHP_VERSION: "LATEST_RELEASE"
-=======
           IAC_VERSION: "LATEST_RELEASE"
->>>>>>> b0530723
           JDKVERSION: "1.17"
           PLATFORMTOOLSET: "v140"
           WINDOWSSDKTARGET: "10.0.17763.0"
@@ -489,9 +480,6 @@
               SONARCLOUD_PROJECT_TOKEN: $(SONARCLOUD_PROJECT_TOKEN) # This is a secret variable: it needs to be propagated to the job
             inputs:
               goals: 'verify'
-<<<<<<< HEAD
-              options: --settings $(mavenSettings.secureFilePath) -B -e -Denable-repo=qa -DtestInclude=$(TEST_INCLUDE) -Dsonar.csharpplugin.version=$(DOTNET_VERSION) -Dsonar.vbnetplugin.version=$(DOTNET_VERSION) -Dsonar.cfamilyplugin.version=$(CFAMILY_VERSION) -Dsonar.xmlplugin.version=$(XML_VERSION) -Dsonar.css.version=$(CSS_VERSION) -Dsonar.javascriptplugin.version=$(JAVASCRIPT_VERSION) -Dsonar.plsqlplugin.version=$(PLSQL_VERSION) -Dsonar.pythonplugin.version=$(PYTHON_VERSION) -Dsonar.phpplugin.version=$(PHP_VERSION) -Dsonar.runtimeVersion=$(SQ_VERSION) -DscannerForMSBuild.version=$(SONAR_PROJECT_VERSION).$(Build.BuildId) -Dmsbuild.path="$(MSBUILD_PATH)" -Dmsbuild.platformtoolset=$(PLATFORMTOOLSET) -Dmsbuild.windowssdk=$(WINDOWSSDKTARGET)
-=======
               options: >-
                 -B -e 
                 --settings $(mavenSettings.secureFilePath) 
@@ -505,13 +493,13 @@
                 -Dsonar.javascriptplugin.version=$(JAVASCRIPT_VERSION) 
                 -Dsonar.plsqlplugin.version=$(PLSQL_VERSION) 
                 -Dsonar.pythonplugin.version=$(PYTHON_VERSION) 
+                -Dsonar.phpplugin.version=$(PHP_VERSION) 
                 -Dsonar.iacplugin.version=$(IAC_VERSION) 
                 -Dsonar.runtimeVersion=$(SQ_VERSION) 
                 -DscannerForMSBuild.version=$(SONAR_PROJECT_VERSION).$(Build.BuildId) 
                 -Dmsbuild.path="$(MSBUILD_PATH)" 
                 -Dmsbuild.platformtoolset=$(PLATFORMTOOLSET) 
                 -Dmsbuild.windowssdk=$(WINDOWSSDKTARGET)
->>>>>>> b0530723
               publishJUnitResults: true
               mavenPomFile: 'its/pom.xml'
               testResultsFiles: '**/surefire-reports/TEST-*.xml'
